/*    op.c
 *
 *    Copyright (c) 1991-1997, Larry Wall
 *
 *    You may distribute under the terms of either the GNU General Public
 *    License or the Artistic License, as specified in the README file.
 *
 */

/*
 * "You see: Mr. Drogo, he married poor Miss Primula Brandybuck.  She was
 * our Mr. Bilbo's first cousin on the mother's side (her mother being the
 * youngest of the Old Took's daughters); and Mr. Drogo was his second
 * cousin.  So Mr. Frodo is his first *and* second cousin, once removed
 * either way, as the saying is, if you follow me."  --the Gaffer
 */

#include "EXTERN.h"
#include "perl.h"

/*
 * In the following definition, the ", Nullop" is just to make the compiler
 * think the expression is of the right type: croak actually does a Siglongjmp.
 */
#define CHECKOP(type,o) \
    ((op_mask && op_mask[type])					\
     ? ( op_free((OP*)o),					\
	 croak("%s trapped by operation mask", op_desc[type]),	\
	 Nullop )						\
     : (*check[type])((OP*)o))

static I32 list_assignment _((OP *o));
static void bad_type _((I32 n, char *t, char *name, OP *kid));
static OP *modkids _((OP *o, I32 type));
static OP *no_fh_allowed _((OP *o));
static bool scalar_mod_type _((OP *o, I32 type));
static OP *scalarboolean _((OP *o));
static OP *too_few_arguments _((OP *o, char* name));
static OP *too_many_arguments _((OP *o, char* name));
static void null _((OP* o));
static PADOFFSET pad_findlex _((char* name, PADOFFSET newoff, U32 seq,
	CV* startcv, I32 cx_ix));
static OP *newDEFSVOP _((void));

static char*
gv_ename(GV *gv)
{
    SV* tmpsv = sv_newmortal();
    gv_efullname3(tmpsv, gv, Nullch);
    return SvPV(tmpsv,na);
}

static OP *
no_fh_allowed(OP *o)
{
    yyerror(form("Missing comma after first argument to %s function",
		 op_desc[o->op_type]));
    return o;
}

static OP *
too_few_arguments(OP *o, char *name)
{
    yyerror(form("Not enough arguments for %s", name));
    return o;
}

static OP *
too_many_arguments(OP *o, char *name)
{
    yyerror(form("Too many arguments for %s", name));
    return o;
}

static void
bad_type(I32 n, char *t, char *name, OP *kid)
{
    yyerror(form("Type of arg %d to %s must be %s (not %s)",
		 (int)n, name, t, op_desc[kid->op_type]));
}

void
assertref(OP *o)
{
    int type = o->op_type;
    if (type != OP_AELEM && type != OP_HELEM) {
	yyerror(form("Can't use subscript on %s", op_desc[type]));
	if (type == OP_ENTERSUB || type == OP_RV2HV || type == OP_PADHV)
	    warn("(Did you mean $ or @ instead of %c?)\n",
		 type == OP_ENTERSUB ? '&' : '%');
    }
}

/* "register" allocation */

PADOFFSET
pad_allocmy(char *name)
{
    dTHR;
    PADOFFSET off;
    SV *sv;

    if (!(isALPHA(name[1]) || name[1] == '_' && (int)strlen(name) > 2)) {
	if (!isPRINT(name[1])) {
	    name[3] = '\0';
	    name[2] = toCTRL(name[1]);
	    name[1] = '^';
	}
	croak("Can't use global %s in \"my\"",name);
    }
    if (dowarn && AvFILL(comppad_name) >= 0) {
	SV **svp = AvARRAY(comppad_name);
	for (off = AvFILL(comppad_name); off > comppad_name_floor; off--) {
	    if ((sv = svp[off])
		&& sv != &sv_undef
		&& SvIVX(sv) == 999999999       /* var is in open scope */
		&& strEQ(name, SvPVX(sv)))
	    {
		warn("\"my\" variable %s masks earlier declaration in same scope", name);
		break;
	    }
	}
    }
    off = pad_alloc(OP_PADSV, SVs_PADMY);
    sv = NEWSV(1102,0);
    sv_upgrade(sv, SVt_PVNV);
    sv_setpv(sv, name);
    if (in_my_stash) {
	if (*name != '$')
	    croak("Can't declare class for non-scalar %s in \"my\"",name);
	SvOBJECT_on(sv);
	(void)SvUPGRADE(sv, SVt_PVMG);
	SvSTASH(sv) = (HV*)SvREFCNT_inc(in_my_stash);
	sv_objcount++;
    }
    av_store(comppad_name, off, sv);
    SvNVX(sv) = (double)999999999;
    SvIVX(sv) = 0;			/* Not yet introduced--see newSTATEOP */
    if (!min_intro_pending)
	min_intro_pending = off;
    max_intro_pending = off;
    if (*name == '@')
	av_store(comppad, off, (SV*)newAV());
    else if (*name == '%')
	av_store(comppad, off, (SV*)newHV());
    SvPADMY_on(curpad[off]);
    return off;
}

static PADOFFSET
#ifndef CAN_PROTOTYPE
pad_findlex(name, newoff, seq, startcv, cx_ix)
char *name;
PADOFFSET newoff;
U32 seq;
CV* startcv;
I32 cx_ix;
#else
pad_findlex(char *name, PADOFFSET newoff, U32 seq, CV* startcv, I32 cx_ix)
#endif
{
    dTHR;
    CV *cv;
    I32 off;
    SV *sv;
    register I32 i;
    register PERL_CONTEXT *cx;
    int saweval;

    for (cv = startcv; cv; cv = CvOUTSIDE(cv)) {
	AV *curlist = CvPADLIST(cv);
	SV **svp = av_fetch(curlist, 0, FALSE);
	AV *curname;

	if (!svp || *svp == &sv_undef)
	    continue;
	curname = (AV*)*svp;
	svp = AvARRAY(curname);
	for (off = AvFILL(curname); off > 0; off--) {
	    if ((sv = svp[off]) &&
		sv != &sv_undef &&
		seq <= SvIVX(sv) &&
		seq > I_32(SvNVX(sv)) &&
		strEQ(SvPVX(sv), name))
	    {
		I32 depth;
		AV *oldpad;
		SV *oldsv;

		depth = CvDEPTH(cv);
		if (!depth) {
		    if (newoff) {
			if (SvFAKE(sv))
			    continue;
			return 0; /* don't clone from inactive stack frame */
		    }
		    depth = 1;
		}
		oldpad = (AV*)*av_fetch(curlist, depth, FALSE);
		oldsv = *av_fetch(oldpad, off, TRUE);
		if (!newoff) {		/* Not a mere clone operation. */
		    SV *namesv = NEWSV(1103,0);
		    newoff = pad_alloc(OP_PADSV, SVs_PADMY);
		    sv_upgrade(namesv, SVt_PVNV);
		    sv_setpv(namesv, name);
		    av_store(comppad_name, newoff, namesv);
		    SvNVX(namesv) = (double)curcop->cop_seq;
		    SvIVX(namesv) = 999999999;	/* A ref, intro immediately */
		    SvFAKE_on(namesv);		/* A ref, not a real var */
		    if (CvANON(compcv) || SvTYPE(compcv) == SVt_PVFM) {
			/* "It's closures all the way down." */
			CvCLONE_on(compcv);
			if (cv == startcv) {
			    if (CvANON(compcv))
				oldsv = Nullsv; /* no need to keep ref */
			}
			else {
			    CV *bcv;
			    for (bcv = startcv;
				 bcv && bcv != cv && !CvCLONE(bcv);
				 bcv = CvOUTSIDE(bcv)) {
				if (CvANON(bcv))
				    CvCLONE_on(bcv);
				else {
				    if (dowarn && !CvUNIQUE(cv))
					warn(
					  "Variable \"%s\" may be unavailable",
					     name);
				    break;
				}
			    }
			}
		    }
		    else if (!CvUNIQUE(compcv)) {
			if (dowarn && !SvFAKE(sv) && !CvUNIQUE(cv))
			    warn("Variable \"%s\" will not stay shared", name);
		    }
		}
		av_store(comppad, newoff, SvREFCNT_inc(oldsv));
		return newoff;
	    }
	}
    }

    /* Nothing in current lexical context--try eval's context, if any.
     * This is necessary to let the perldb get at lexically scoped variables.
     * XXX This will also probably interact badly with eval tree caching.
     */

    saweval = 0;
    for (i = cx_ix; i >= 0; i--) {
	cx = &cxstack[i];
	switch (cx->cx_type) {
	default:
	    if (i == 0 && saweval) {
		seq = cxstack[saweval].blk_oldcop->cop_seq;
		return pad_findlex(name, newoff, seq, main_cv, 0);
	    }
	    break;
	case CXt_EVAL:
	    switch (cx->blk_eval.old_op_type) {
	    case OP_ENTEREVAL:
		saweval = i;
		break;
	    case OP_REQUIRE:
		/* require must have its own scope */
		return 0;
	    }
	    break;
	case CXt_SUB:
	    if (!saweval)
		return 0;
	    cv = cx->blk_sub.cv;
	    if (debstash && CvSTASH(cv) == debstash) {	/* ignore DB'* scope */
		saweval = i;	/* so we know where we were called from */
		continue;
	    }
	    seq = cxstack[saweval].blk_oldcop->cop_seq;
	    return pad_findlex(name, newoff, seq, cv, i-1);
	}
    }

    return 0;
}

PADOFFSET
pad_findmy(char *name)
{
    dTHR;
    I32 off;
    I32 pendoff = 0;
    SV *sv;
    SV **svp = AvARRAY(comppad_name);
    U32 seq = cop_seqmax;

#ifdef USE_THREADS
    /*
     * Special case to get lexical (and hence per-thread) @_.
     * XXX I need to find out how to tell at parse-time whether use
     * of @_ should refer to a lexical (from a sub) or defgv (global
     * scope and maybe weird sub-ish things like formats). See
     * startsub in perly.y.  It's possible that @_ could be lexical
     * (at least from subs) even in non-threaded perl.
     */
    if (strEQ(name, "@_"))
	return 0;		/* success. (NOT_IN_PAD indicates failure) */
#endif /* USE_THREADS */

    /* The one we're looking for is probably just before comppad_name_fill. */
    for (off = AvFILL(comppad_name); off > 0; off--) {
	if ((sv = svp[off]) &&
	    sv != &sv_undef &&
	    (!SvIVX(sv) ||
	     (seq <= SvIVX(sv) &&
	      seq > I_32(SvNVX(sv)))) &&
	    strEQ(SvPVX(sv), name))
	{
	    if (SvIVX(sv))
		return (PADOFFSET)off;
	    pendoff = off;	/* this pending def. will override import */
	}
    }

    /* See if it's in a nested scope */
    off = pad_findlex(name, 0, seq, CvOUTSIDE(compcv), cxstack_ix);
    if (off) {
	/* If there is a pending local definition, this new alias must die */
	if (pendoff)
	    SvIVX(AvARRAY(comppad_name)[off]) = seq;
	return off;		/* pad_findlex returns 0 for failure...*/
    }
    return NOT_IN_PAD;		/* ...but we return NOT_IN_PAD for failure */
}

void
pad_leavemy(I32 fill)
{
    I32 off;
    SV **svp = AvARRAY(comppad_name);
    SV *sv;
    if (min_intro_pending && fill < min_intro_pending) {
	for (off = max_intro_pending; off >= min_intro_pending; off--) {
	    if ((sv = svp[off]) && sv != &sv_undef)
		warn("%s never introduced", SvPVX(sv));
	}
    }
    /* "Deintroduce" my variables that are leaving with this scope. */
    for (off = AvFILL(comppad_name); off > fill; off--) {
	if ((sv = svp[off]) && sv != &sv_undef && SvIVX(sv) == 999999999)
	    SvIVX(sv) = cop_seqmax;
    }
}

PADOFFSET
pad_alloc(I32 optype, U32 tmptype)
{
    dTHR;
    SV *sv;
    I32 retval;

    if (AvARRAY(comppad) != curpad)
	croak("panic: pad_alloc");
    if (pad_reset_pending)
	pad_reset();
    if (tmptype & SVs_PADMY) {
	do {
	    sv = *av_fetch(comppad, AvFILL(comppad) + 1, TRUE);
	} while (SvPADBUSY(sv));		/* need a fresh one */
	retval = AvFILL(comppad);
    }
    else {
	SV **names = AvARRAY(comppad_name);
	SSize_t names_fill = AvFILL(comppad_name);
	for (;;) {
	    /*
	     * "foreach" index vars temporarily become aliases to non-"my"
	     * values.  Thus we must skip, not just pad values that are
	     * marked as current pad values, but also those with names.
	     */
	    if (++padix <= names_fill &&
		   (sv = names[padix]) && sv != &sv_undef)
		continue;
	    sv = *av_fetch(comppad, padix, TRUE);
	    if (!(SvFLAGS(sv) & (SVs_PADTMP|SVs_PADMY)))
		break;
	}
	retval = padix;
    }
    SvFLAGS(sv) |= tmptype;
    curpad = AvARRAY(comppad);
#ifdef USE_THREADS
    DEBUG_X(PerlIO_printf(Perl_debug_log, "0x%lx Pad 0x%lx alloc %ld for %s\n",
			  (unsigned long) thr, (unsigned long) curpad,
			  (long) retval, op_name[optype]));
#else
    DEBUG_X(PerlIO_printf(Perl_debug_log, "Pad alloc %ld for %s\n",
			  (long) retval, op_name[optype]));
#endif /* USE_THREADS */
    return (PADOFFSET)retval;
}

SV *
#ifndef CAN_PROTOTYPE
pad_sv(po)
PADOFFSET po;
#else
pad_sv(PADOFFSET po)
#endif /* CAN_PROTOTYPE */
{
    dTHR;
#ifdef USE_THREADS
    DEBUG_X(PerlIO_printf(Perl_debug_log, "0x%lx Pad 0x%lx sv %d\n",
			  (unsigned long) thr, (unsigned long) curpad, po));
#else
    if (!po)
	croak("panic: pad_sv po");
    DEBUG_X(PerlIO_printf(Perl_debug_log, "Pad sv %d\n", po));
#endif /* USE_THREADS */
    return curpad[po];		/* eventually we'll turn this into a macro */
}

void
#ifndef CAN_PROTOTYPE
pad_free(po)
PADOFFSET po;
#else
pad_free(PADOFFSET po)
#endif /* CAN_PROTOTYPE */
{
    dTHR;
    if (!curpad)
	return;
    if (AvARRAY(comppad) != curpad)
	croak("panic: pad_free curpad");
    if (!po)
	croak("panic: pad_free po");
#ifdef USE_THREADS
    DEBUG_X(PerlIO_printf(Perl_debug_log, "0x%lx Pad 0x%lx free %d\n",
			  (unsigned long) thr, (unsigned long) curpad, po));
#else
    DEBUG_X(PerlIO_printf(Perl_debug_log, "Pad free %d\n", po));
#endif /* USE_THREADS */
    if (curpad[po] && curpad[po] != &sv_undef)
	SvPADTMP_off(curpad[po]);
    if ((I32)po < padix)
	padix = po - 1;
}

void
#ifndef CAN_PROTOTYPE
pad_swipe(po)
PADOFFSET po;
#else
pad_swipe(PADOFFSET po)
#endif /* CAN_PROTOTYPE */
{
    dTHR;
    if (AvARRAY(comppad) != curpad)
	croak("panic: pad_swipe curpad");
    if (!po)
	croak("panic: pad_swipe po");
#ifdef USE_THREADS
    DEBUG_X(PerlIO_printf(Perl_debug_log, "0x%lx Pad 0x%lx swipe %d\n",
			  (unsigned long) thr, (unsigned long) curpad, po));
#else
    DEBUG_X(PerlIO_printf(Perl_debug_log, "Pad swipe %d\n", po));
#endif /* USE_THREADS */
    SvPADTMP_off(curpad[po]);
    curpad[po] = NEWSV(1107,0);
    SvPADTMP_on(curpad[po]);
    if ((I32)po < padix)
	padix = po - 1;
}

void
pad_reset(void)
{
    dTHR;
    register I32 po;

    if (AvARRAY(comppad) != curpad)
	croak("panic: pad_reset curpad");
#ifdef USE_THREADS
    DEBUG_X(PerlIO_printf(Perl_debug_log, "0x%lx Pad 0x%lx reset\n",
			  (unsigned long) thr, (unsigned long) curpad));
#else
    DEBUG_X(PerlIO_printf(Perl_debug_log, "Pad reset\n"));
#endif /* USE_THREADS */
    if (!tainting) {	/* Can't mix tainted and non-tainted temporaries. */
	for (po = AvMAX(comppad); po > padix_floor; po--) {
	    if (curpad[po] && !SvIMMORTAL(curpad[po]))
		SvPADTMP_off(curpad[po]);
	}
	padix = padix_floor;
    }
    pad_reset_pending = FALSE;
}

#ifdef USE_THREADS
/* find_threadsv is not reentrant */
PADOFFSET
find_threadsv(char *name)
{
    dTHR;
    char *p;
    PADOFFSET key;
    SV **svp;
    /* We currently only handle names of a single character */
    p = strchr(threadsv_names, *name);
    if (!p)
	return NOT_IN_PAD;
    key = p - threadsv_names;
    svp = av_fetch(thr->threadsv, key, FALSE);
    if (!svp) {
	SV *sv = NEWSV(0, 0);
	av_store(thr->threadsv, key, sv);
	/*
	 * Some magic variables used to be automagically initialised
	 * in gv_fetchpv. Those which are now per-thread magicals get
	 * initialised here instead.
	 */
	switch (*name) {
	case '_':
	    break;
	case ';':
	    sv_setpv(sv, "\034");
	    sv_magic(sv, 0, 0, name, 1); 
	    break;
	case '&':
	case '`':
	case '\'':
	    sawampersand = TRUE;
	    SvREADONLY_on(sv);
<<<<<<< HEAD
	    /* FALL THROUGH */
	default:
	    sv_magic(sv, 0, 0, name, 1); 
=======
	    sv_magic(sv, 0, 0, name, 1); 
	    break;
	default:
	    sv_magic(sv, 0, 0, name, 1); 
>>>>>>> fb54173c
	}
	DEBUG_L(PerlIO_printf(PerlIO_stderr(),
			      "find_threadsv: new SV %p for $%s%c\n",
			      sv, (*name < 32) ? "^" : "",
			      (*name < 32) ? toCTRL(*name) : *name));
    }
    return key;
}
#endif /* USE_THREADS */

/* Destructor */

void
op_free(OP *o)
{
    register OP *kid, *nextkid;

    if (!o || o->op_seq == (U16)-1)
	return;

    if (o->op_flags & OPf_KIDS) {
	for (kid = cUNOPo->op_first; kid; kid = nextkid) {
	    nextkid = kid->op_sibling; /* Get before next freeing kid */
	    op_free(kid);
	}
    }

    switch (o->op_type) {
    case OP_NULL:
	o->op_targ = 0;	/* Was holding old type, if any. */
	break;
    case OP_ENTEREVAL:
	o->op_targ = 0;	/* Was holding hints. */
	break;
#ifdef USE_THREADS
    case OP_THREADSV:
	o->op_targ = 0;	/* Was holding index into thr->threadsv AV. */
	break;
#endif /* USE_THREADS */
    default:
	if (!(o->op_flags & OPf_REF) || (check[o->op_type] != ck_ftst))
	    break;
	/* FALL THROUGH */
    case OP_GVSV:
    case OP_GV:
    case OP_AELEMFAST:
	SvREFCNT_dec(cGVOPo->op_gv);
	break;
    case OP_NEXTSTATE:
    case OP_DBSTATE:
	Safefree(cCOPo->cop_label);
	SvREFCNT_dec(cCOPo->cop_filegv);
	break;
    case OP_CONST:
	SvREFCNT_dec(cSVOPo->op_sv);
	break;
    case OP_GOTO:
    case OP_NEXT:
    case OP_LAST:
    case OP_REDO:
	if (o->op_flags & (OPf_SPECIAL|OPf_STACKED|OPf_KIDS))
	    break;
	/* FALL THROUGH */
    case OP_TRANS:
	Safefree(cPVOPo->op_pv);
	break;
    case OP_SUBST:
	op_free(cPMOPo->op_pmreplroot);
	/* FALL THROUGH */
    case OP_PUSHRE:
    case OP_MATCH:
	ReREFCNT_dec(cPMOPo->op_pmregexp);
	break;
    }

    if (o->op_targ > 0)
	pad_free(o->op_targ);

    Safefree(o);
}

static void
null(OP *o)
{
    if (o->op_type != OP_NULL && o->op_type != OP_THREADSV && o->op_targ > 0)
	pad_free(o->op_targ);
    o->op_targ = o->op_type;
    o->op_type = OP_NULL;
    o->op_ppaddr = ppaddr[OP_NULL];
}

/* Contextualizers */

#define LINKLIST(o) ((o)->op_next ? (o)->op_next : linklist((OP*)o))

OP *
linklist(OP *o)
{
    register OP *kid;

    if (o->op_next)
	return o->op_next;

    /* establish postfix order */
    if (cUNOPo->op_first) {
	o->op_next = LINKLIST(cUNOPo->op_first);
	for (kid = cUNOPo->op_first; kid; kid = kid->op_sibling) {
	    if (kid->op_sibling)
		kid->op_next = LINKLIST(kid->op_sibling);
	    else
		kid->op_next = o;
	}
    }
    else
	o->op_next = o;

    return o->op_next;
}

OP *
scalarkids(OP *o)
{
    OP *kid;
    if (o && o->op_flags & OPf_KIDS) {
	for (kid = cLISTOPo->op_first; kid; kid = kid->op_sibling)
	    scalar(kid);
    }
    return o;
}

static OP *
scalarboolean(OP *o)
{
    if (dowarn &&
	o->op_type == OP_SASSIGN && cBINOPo->op_first->op_type == OP_CONST) {
	dTHR;
	line_t oldline = curcop->cop_line;

	if (copline != NOLINE)
	    curcop->cop_line = copline;
	warn("Found = in conditional, should be ==");
	curcop->cop_line = oldline;
    }
    return scalar(o);
}

OP *
scalar(OP *o)
{
    OP *kid;

    /* assumes no premature commitment */
    if (!o || (o->op_flags & OPf_WANT) || error_count
	 || o->op_type == OP_RETURN)
	return o;

    o->op_flags = (o->op_flags & ~OPf_WANT) | OPf_WANT_SCALAR;

    switch (o->op_type) {
    case OP_REPEAT:
	if (o->op_private & OPpREPEAT_DOLIST)
	    null(((LISTOP*)cBINOPo->op_first)->op_first);
	scalar(cBINOPo->op_first);
	break;
    case OP_OR:
    case OP_AND:
    case OP_COND_EXPR:
	for (kid = cUNOPo->op_first->op_sibling; kid; kid = kid->op_sibling)
	    scalar(kid);
	break;
    case OP_SPLIT:
	if ((kid = cLISTOPo->op_first) && kid->op_type == OP_PUSHRE) {
	    if (!kPMOP->op_pmreplroot)
		deprecate("implicit split to @_");
	}
	/* FALL THROUGH */
    case OP_MATCH:
    case OP_SUBST:
    case OP_NULL:
    default:
	if (o->op_flags & OPf_KIDS) {
	    for (kid = cUNOPo->op_first; kid; kid = kid->op_sibling)
		scalar(kid);
	}
	break;
    case OP_LEAVE:
    case OP_LEAVETRY:
	kid = cLISTOPo->op_first;
	scalar(kid);
	while (kid = kid->op_sibling) {
	    if (kid->op_sibling)
		scalarvoid(kid);
	    else
		scalar(kid);
	}
	WITH_THR(curcop = &compiling);
	break;
    case OP_SCOPE:
    case OP_LINESEQ:
    case OP_LIST:
	for (kid = cLISTOPo->op_first; kid; kid = kid->op_sibling) {
	    if (kid->op_sibling)
		scalarvoid(kid);
	    else
		scalar(kid);
	}
	WITH_THR(curcop = &compiling);
	break;
    }
    return o;
}

OP *
scalarvoid(OP *o)
{
    OP *kid;
    char* useless = 0;
    SV* sv;

    /* assumes no premature commitment */
    if (!o || (o->op_flags & OPf_WANT) == OPf_WANT_LIST || error_count
	 || o->op_type == OP_RETURN)
	return o;

    o->op_flags = (o->op_flags & ~OPf_WANT) | OPf_WANT_VOID;

    switch (o->op_type) {
    default:
	if (!(opargs[o->op_type] & OA_FOLDCONST))
	    break;
	/* FALL THROUGH */
    case OP_REPEAT:
	if (o->op_flags & OPf_STACKED)
	    break;
	/* FALL THROUGH */
    case OP_GVSV:
    case OP_WANTARRAY:
    case OP_GV:
    case OP_PADSV:
    case OP_PADAV:
    case OP_PADHV:
    case OP_PADANY:
    case OP_AV2ARYLEN:
    case OP_REF:
    case OP_REFGEN:
    case OP_SREFGEN:
    case OP_DEFINED:
    case OP_HEX:
    case OP_OCT:
    case OP_LENGTH:
    case OP_SUBSTR:
    case OP_VEC:
    case OP_INDEX:
    case OP_RINDEX:
    case OP_SPRINTF:
    case OP_AELEM:
    case OP_AELEMFAST:
    case OP_ASLICE:
    case OP_HELEM:
    case OP_HSLICE:
    case OP_UNPACK:
    case OP_PACK:
    case OP_JOIN:
    case OP_LSLICE:
    case OP_ANONLIST:
    case OP_ANONHASH:
    case OP_SORT:
    case OP_REVERSE:
    case OP_RANGE:
    case OP_FLIP:
    case OP_FLOP:
    case OP_CALLER:
    case OP_FILENO:
    case OP_EOF:
    case OP_TELL:
    case OP_GETSOCKNAME:
    case OP_GETPEERNAME:
    case OP_READLINK:
    case OP_TELLDIR:
    case OP_GETPPID:
    case OP_GETPGRP:
    case OP_GETPRIORITY:
    case OP_TIME:
    case OP_TMS:
    case OP_LOCALTIME:
    case OP_GMTIME:
    case OP_GHBYNAME:
    case OP_GHBYADDR:
    case OP_GHOSTENT:
    case OP_GNBYNAME:
    case OP_GNBYADDR:
    case OP_GNETENT:
    case OP_GPBYNAME:
    case OP_GPBYNUMBER:
    case OP_GPROTOENT:
    case OP_GSBYNAME:
    case OP_GSBYPORT:
    case OP_GSERVENT:
    case OP_GPWNAM:
    case OP_GPWUID:
    case OP_GGRNAM:
    case OP_GGRGID:
    case OP_GETLOGIN:
	if (!(o->op_private & OPpLVAL_INTRO))
	    useless = op_desc[o->op_type];
	break;

    case OP_RV2GV:
    case OP_RV2SV:
    case OP_RV2AV:
    case OP_RV2HV:
	if (!(o->op_private & OPpLVAL_INTRO) &&
		(!o->op_sibling || o->op_sibling->op_type != OP_READLINE))
	    useless = "a variable";
	break;

    case OP_NEXTSTATE:
    case OP_DBSTATE:
	WITH_THR(curcop = ((COP*)o));		/* for warning below */
	break;

    case OP_CONST:
	sv = cSVOPo->op_sv;
	if (dowarn) {
	    useless = "a constant";
	    if (SvNIOK(sv) && (SvNV(sv) == 0.0 || SvNV(sv) == 1.0))
		useless = 0;
	    else if (SvPOK(sv)) {
		if (strnEQ(SvPVX(sv), "di", 2) ||
		    strnEQ(SvPVX(sv), "ds", 2) ||
		    strnEQ(SvPVX(sv), "ig", 2))
			useless = 0;
	    }
	}
	null(o);		/* don't execute a constant */
	SvREFCNT_dec(sv);	/* don't even remember it */
	break;

    case OP_POSTINC:
	o->op_type = OP_PREINC;		/* pre-increment is faster */
	o->op_ppaddr = ppaddr[OP_PREINC];
	break;

    case OP_POSTDEC:
	o->op_type = OP_PREDEC;		/* pre-decrement is faster */
	o->op_ppaddr = ppaddr[OP_PREDEC];
	break;

    case OP_OR:
    case OP_AND:
    case OP_COND_EXPR:
	for (kid = cUNOPo->op_first->op_sibling; kid; kid = kid->op_sibling)
	    scalarvoid(kid);
	break;

    case OP_NULL:
	if (o->op_targ == OP_NEXTSTATE || o->op_targ == OP_DBSTATE)
	    WITH_THR(curcop = ((COP*)o));	/* for warning below */
	if (o->op_flags & OPf_STACKED)
	    break;
	/* FALL THROUGH */
    case OP_ENTERTRY:
    case OP_ENTER:
    case OP_SCALAR:
	if (!(o->op_flags & OPf_KIDS))
	    break;
	/* FALL THROUGH */
    case OP_SCOPE:
    case OP_LEAVE:
    case OP_LEAVETRY:
    case OP_LEAVELOOP:
    case OP_LINESEQ:
    case OP_LIST:
	for (kid = cLISTOPo->op_first; kid; kid = kid->op_sibling)
	    scalarvoid(kid);
	break;
    case OP_ENTEREVAL:
	scalarkids(o);
	break;
    case OP_REQUIRE:
	/* all requires must return a boolean value */
	o->op_flags &= ~OPf_WANT;
	return scalar(o);
    case OP_SPLIT:
	if ((kid = cLISTOPo->op_first) && kid->op_type == OP_PUSHRE) {
	    if (!kPMOP->op_pmreplroot)
		deprecate("implicit split to @_");
	}
	break;
    }
    if (useless && dowarn)
	warn("Useless use of %s in void context", useless);
    return o;
}

OP *
listkids(OP *o)
{
    OP *kid;
    if (o && o->op_flags & OPf_KIDS) {
	for (kid = cLISTOPo->op_first; kid; kid = kid->op_sibling)
	    list(kid);
    }
    return o;
}

OP *
list(OP *o)
{
    OP *kid;

    /* assumes no premature commitment */
    if (!o || (o->op_flags & OPf_WANT) || error_count
	 || o->op_type == OP_RETURN)
	return o;

    o->op_flags = (o->op_flags & ~OPf_WANT) | OPf_WANT_LIST;

    switch (o->op_type) {
    case OP_FLOP:
    case OP_REPEAT:
	list(cBINOPo->op_first);
	break;
    case OP_OR:
    case OP_AND:
    case OP_COND_EXPR:
	for (kid = cUNOPo->op_first->op_sibling; kid; kid = kid->op_sibling)
	    list(kid);
	break;
    default:
    case OP_MATCH:
    case OP_SUBST:
    case OP_NULL:
	if (!(o->op_flags & OPf_KIDS))
	    break;
	if (!o->op_next && cUNOPo->op_first->op_type == OP_FLOP) {
	    list(cBINOPo->op_first);
	    return gen_constant_list(o);
	}
    case OP_LIST:
	listkids(o);
	break;
    case OP_LEAVE:
    case OP_LEAVETRY:
	kid = cLISTOPo->op_first;
	list(kid);
	while (kid = kid->op_sibling) {
	    if (kid->op_sibling)
		scalarvoid(kid);
	    else
		list(kid);
	}
	WITH_THR(curcop = &compiling);
	break;
    case OP_SCOPE:
    case OP_LINESEQ:
	for (kid = cLISTOPo->op_first; kid; kid = kid->op_sibling) {
	    if (kid->op_sibling)
		scalarvoid(kid);
	    else
		list(kid);
	}
	WITH_THR(curcop = &compiling);
	break;
    case OP_REQUIRE:
	/* all requires must return a boolean value */
	o->op_flags &= ~OPf_WANT;
	return scalar(o);
    }
    return o;
}

OP *
scalarseq(OP *o)
{
    OP *kid;

    if (o) {
	if (o->op_type == OP_LINESEQ ||
	     o->op_type == OP_SCOPE ||
	     o->op_type == OP_LEAVE ||
	     o->op_type == OP_LEAVETRY)
	{
	    dTHR;
	    for (kid = cLISTOPo->op_first; kid; kid = kid->op_sibling) {
		if (kid->op_sibling) {
		    scalarvoid(kid);
		}
	    }
	    curcop = &compiling;
	}
	o->op_flags &= ~OPf_PARENS;
	if (hints & HINT_BLOCK_SCOPE)
	    o->op_flags |= OPf_PARENS;
    }
    else
	o = newOP(OP_STUB, 0);
    return o;
}

static OP *
modkids(OP *o, I32 type)
{
    OP *kid;
    if (o && o->op_flags & OPf_KIDS) {
	for (kid = cLISTOPo->op_first; kid; kid = kid->op_sibling)
	    mod(kid, type);
    }
    return o;
}

static I32 modcount;

OP *
mod(OP *o, I32 type)
{
    dTHR;
    OP *kid;
    SV *sv;

    if (!o || error_count)
	return o;

    switch (o->op_type) {
    case OP_UNDEF:
	modcount++;
	return o;
    case OP_CONST:
	if (!(o->op_private & (OPpCONST_ARYBASE)))
	    goto nomod;
	if (eval_start && eval_start->op_type == OP_CONST) {
	    compiling.cop_arybase = (I32)SvIV(((SVOP*)eval_start)->op_sv);
	    eval_start = 0;
	}
	else if (!type) {
	    SAVEI32(compiling.cop_arybase);
	    compiling.cop_arybase = 0;
	}
	else if (type == OP_REFGEN)
	    goto nomod;
	else
	    croak("That use of $[ is unsupported");
	break;
    case OP_STUB:
	if (o->op_flags & OPf_PARENS)
	    break;
	goto nomod;
    case OP_ENTERSUB:
	if ((type == OP_UNDEF || type == OP_REFGEN) &&
	    !(o->op_flags & OPf_STACKED)) {
	    o->op_type = OP_RV2CV;		/* entersub => rv2cv */
	    o->op_ppaddr = ppaddr[OP_RV2CV];
	    assert(cUNOPo->op_first->op_type == OP_NULL);
	    null(((LISTOP*)cUNOPo->op_first)->op_first);/* disable pushmark */
	    break;
	}
	/* FALL THROUGH */
    default:
      nomod:
	/* grep, foreach, subcalls, refgen */
	if (type == OP_GREPSTART || type == OP_ENTERSUB || type == OP_REFGEN)
	    break;
	yyerror(form("Can't modify %s in %s",
		     op_desc[o->op_type],
		     type ? op_desc[type] : "local"));
	return o;

    case OP_PREINC:
    case OP_PREDEC:
    case OP_POW:
    case OP_MULTIPLY:
    case OP_DIVIDE:
    case OP_MODULO:
    case OP_REPEAT:
    case OP_ADD:
    case OP_SUBTRACT:
    case OP_CONCAT:
    case OP_LEFT_SHIFT:
    case OP_RIGHT_SHIFT:
    case OP_BIT_AND:
    case OP_BIT_XOR:
    case OP_BIT_OR:
    case OP_I_MULTIPLY:
    case OP_I_DIVIDE:
    case OP_I_MODULO:
    case OP_I_ADD:
    case OP_I_SUBTRACT:
	if (!(o->op_flags & OPf_STACKED))
	    goto nomod;
	modcount++;
	break;
	
    case OP_COND_EXPR:
	for (kid = cUNOPo->op_first->op_sibling; kid; kid = kid->op_sibling)
	    mod(kid, type);
	break;

    case OP_RV2AV:
    case OP_RV2HV:
	if (!type && cUNOPo->op_first->op_type != OP_GV)
	    croak("Can't localize through a reference");
	if (type == OP_REFGEN && o->op_flags & OPf_PARENS) {
	    modcount = 10000;
	    return o;		/* Treat \(@foo) like ordinary list. */
	}
	/* FALL THROUGH */
    case OP_RV2GV:
	if (scalar_mod_type(o, type))
	    goto nomod;
	ref(cUNOPo->op_first, o->op_type);
	/* FALL THROUGH */
    case OP_AASSIGN:
    case OP_ASLICE:
    case OP_HSLICE:
    case OP_NEXTSTATE:
    case OP_DBSTATE:
    case OP_REFGEN:
    case OP_CHOMP:
	modcount = 10000;
	break;
    case OP_RV2SV:
	if (!type && cUNOPo->op_first->op_type != OP_GV)
	    croak("Can't localize through a reference");
	ref(cUNOPo->op_first, o->op_type);
	/* FALL THROUGH */
    case OP_GV:
    case OP_AV2ARYLEN:
    case OP_SASSIGN:
    case OP_AELEMFAST:
	modcount++;
	break;

    case OP_PADAV:
    case OP_PADHV:
	modcount = 10000;
	if (type == OP_REFGEN && o->op_flags & OPf_PARENS)
	    return o;		/* Treat \(@foo) like ordinary list. */
	if (scalar_mod_type(o, type))
	    goto nomod;
	/* FALL THROUGH */
    case OP_PADSV:
	modcount++;
	if (!type)
	    croak("Can't localize lexical variable %s",
		SvPV(*av_fetch(comppad_name, o->op_targ, 4), na));
	break;

#ifdef USE_THREADS
    case OP_THREADSV:
	modcount++;	/* XXX ??? */
	break;
#endif /* USE_THREADS */

    case OP_PUSHMARK:
	break;
	
    case OP_KEYS:
	if (type != OP_SASSIGN)
	    goto nomod;
	/* FALL THROUGH */
    case OP_POS:
    case OP_VEC:
    case OP_SUBSTR:
	pad_free(o->op_targ);
	o->op_targ = pad_alloc(o->op_type, SVs_PADMY);
	assert(SvTYPE(PAD_SV(o->op_targ)) == SVt_NULL);
	if (o->op_flags & OPf_KIDS)
	    mod(cBINOPo->op_first->op_sibling, type);
	break;

    case OP_AELEM:
    case OP_HELEM:
	ref(cBINOPo->op_first, o->op_type);
	if (type == OP_ENTERSUB &&
	     !(o->op_private & (OPpLVAL_INTRO | OPpDEREF)))
	    o->op_private |= OPpLVAL_DEFER;
	modcount++;
	break;

    case OP_SCOPE:
    case OP_LEAVE:
    case OP_ENTER:
	if (o->op_flags & OPf_KIDS)
	    mod(cLISTOPo->op_last, type);
	break;

    case OP_NULL:
	if (!(o->op_flags & OPf_KIDS))
	    break;
	if (o->op_targ != OP_LIST) {
	    mod(cBINOPo->op_first, type);
	    break;
	}
	/* FALL THROUGH */
    case OP_LIST:
	for (kid = cLISTOPo->op_first; kid; kid = kid->op_sibling)
	    mod(kid, type);
	break;
    }
    o->op_flags |= OPf_MOD;

    if (type == OP_AASSIGN || type == OP_SASSIGN)
	o->op_flags |= OPf_SPECIAL|OPf_REF;
    else if (!type) {
	o->op_private |= OPpLVAL_INTRO;
	o->op_flags &= ~OPf_SPECIAL;
    }
    else if (type != OP_GREPSTART && type != OP_ENTERSUB)
	o->op_flags |= OPf_REF;
    return o;
}

static bool
scalar_mod_type(OP *o, I32 type)
{
    switch (type) {
    case OP_SASSIGN:
	if (o->op_type == OP_RV2GV)
	    return FALSE;
	/* FALL THROUGH */
    case OP_PREINC:
    case OP_PREDEC:
    case OP_POSTINC:
    case OP_POSTDEC:
    case OP_I_PREINC:
    case OP_I_PREDEC:
    case OP_I_POSTINC:
    case OP_I_POSTDEC:
    case OP_POW:
    case OP_MULTIPLY:
    case OP_DIVIDE:
    case OP_MODULO:
    case OP_REPEAT:
    case OP_ADD:
    case OP_SUBTRACT:
    case OP_I_MULTIPLY:
    case OP_I_DIVIDE:
    case OP_I_MODULO:
    case OP_I_ADD:
    case OP_I_SUBTRACT:
    case OP_LEFT_SHIFT:
    case OP_RIGHT_SHIFT:
    case OP_BIT_AND:
    case OP_BIT_XOR:
    case OP_BIT_OR:
    case OP_CONCAT:
    case OP_SUBST:
    case OP_TRANS:
    case OP_ANDASSIGN:	/* may work later */
    case OP_ORASSIGN:	/* may work later */
	return TRUE;
    default:
	return FALSE;
    }
}

OP *
refkids(OP *o, I32 type)
{
    OP *kid;
    if (o && o->op_flags & OPf_KIDS) {
	for (kid = cLISTOPo->op_first; kid; kid = kid->op_sibling)
	    ref(kid, type);
    }
    return o;
}

OP *
ref(OP *o, I32 type)
{
    OP *kid;

    if (!o || error_count)
	return o;

    switch (o->op_type) {
    case OP_ENTERSUB:
	if ((type == OP_DEFINED || type == OP_LOCK) &&
	    !(o->op_flags & OPf_STACKED)) {
	    o->op_type = OP_RV2CV;             /* entersub => rv2cv */
	    o->op_ppaddr = ppaddr[OP_RV2CV];
	    assert(cUNOPo->op_first->op_type == OP_NULL);
	    null(((LISTOP*)cUNOPo->op_first)->op_first);	/* disable pushmark */
	    o->op_flags |= OPf_SPECIAL;
	}
	break;

    case OP_COND_EXPR:
	for (kid = cUNOPo->op_first->op_sibling; kid; kid = kid->op_sibling)
	    ref(kid, type);
	break;
    case OP_RV2SV:
	ref(cUNOPo->op_first, o->op_type);
	/* FALL THROUGH */
    case OP_PADSV:
	if (type == OP_RV2SV || type == OP_RV2AV || type == OP_RV2HV) {
	    o->op_private |= (type == OP_RV2AV ? OPpDEREF_AV
			      : type == OP_RV2HV ? OPpDEREF_HV
			      : OPpDEREF_SV);
	    o->op_flags |= OPf_MOD;
	}
	break;
      
    case OP_THREADSV:
	o->op_flags |= OPf_MOD;		/* XXX ??? */
	break;

    case OP_RV2AV:
    case OP_RV2HV:
	o->op_flags |= OPf_REF;
	/* FALL THROUGH */
    case OP_RV2GV:
	ref(cUNOPo->op_first, o->op_type);
	break;

    case OP_PADAV:
    case OP_PADHV:
	o->op_flags |= OPf_REF;
	break;

    case OP_SCALAR:
    case OP_NULL:
	if (!(o->op_flags & OPf_KIDS))
	    break;
	ref(cBINOPo->op_first, type);
	break;
    case OP_AELEM:
    case OP_HELEM:
	ref(cBINOPo->op_first, o->op_type);
	if (type == OP_RV2SV || type == OP_RV2AV || type == OP_RV2HV) {
	    o->op_private |= (type == OP_RV2AV ? OPpDEREF_AV
			      : type == OP_RV2HV ? OPpDEREF_HV
			      : OPpDEREF_SV);
	    o->op_flags |= OPf_MOD;
	}
	break;

    case OP_SCOPE:
    case OP_LEAVE:
    case OP_ENTER:
    case OP_LIST:
	if (!(o->op_flags & OPf_KIDS))
	    break;
	ref(cLISTOPo->op_last, type);
	break;
    default:
	break;
    }
    return scalar(o);

}

OP *
my(OP *o)
{
    OP *kid;
    I32 type;

    if (!o || error_count)
	return o;

    type = o->op_type;
    if (type == OP_LIST) {
	for (kid = cLISTOPo->op_first; kid; kid = kid->op_sibling)
	    my(kid);
    }
    else if (type != OP_PADSV &&
	     type != OP_PADAV &&
	     type != OP_PADHV &&
	     type != OP_PUSHMARK)
    {
	yyerror(form("Can't declare %s in my", op_desc[o->op_type]));
	return o;
    }
    o->op_flags |= OPf_MOD;
    o->op_private |= OPpLVAL_INTRO;
    return o;
}

OP *
sawparens(OP *o)
{
    if (o)
	o->op_flags |= OPf_PARENS;
    return o;
}

OP *
bind_match(I32 type, OP *left, OP *right)
{
    OP *o;

    if (dowarn &&
	(left->op_type == OP_RV2AV ||
	 left->op_type == OP_RV2HV ||
	 left->op_type == OP_PADAV ||
	 left->op_type == OP_PADHV)) {
	char *desc = op_desc[(right->op_type == OP_SUBST ||
			      right->op_type == OP_TRANS)
			     ? right->op_type : OP_MATCH];
	char *sample = ((left->op_type == OP_RV2AV ||
			 left->op_type == OP_PADAV)
			? "@array" : "%hash");
	warn("Applying %s to %s will act on scalar(%s)", desc, sample, sample);
    }

    if (right->op_type == OP_MATCH ||
	right->op_type == OP_SUBST ||
	right->op_type == OP_TRANS) {
	right->op_flags |= OPf_STACKED;
	if (right->op_type != OP_MATCH)
	    left = mod(left, right->op_type);
	if (right->op_type == OP_TRANS)
	    o = newBINOP(OP_NULL, OPf_STACKED, scalar(left), right);
	else
	    o = prepend_elem(right->op_type, scalar(left), right);
	if (type == OP_NOT)
	    return newUNOP(OP_NOT, 0, scalar(o));
	return o;
    }
    else
	return bind_match(type, left,
		pmruntime(newPMOP(OP_MATCH, 0), right, Nullop));
}

OP *
invert(OP *o)
{
    if (!o)
	return o;
    /* XXX need to optimize away NOT NOT here?  Or do we let optimizer do it? */
    return newUNOP(OP_NOT, OPf_SPECIAL, scalar(o));
}

OP *
scope(OP *o)
{
    if (o) {
	if (o->op_flags & OPf_PARENS || PERLDB_NOOPT || tainting) {
	    o = prepend_elem(OP_LINESEQ, newOP(OP_ENTER, 0), o);
	    o->op_type = OP_LEAVE;
	    o->op_ppaddr = ppaddr[OP_LEAVE];
	}
	else {
	    if (o->op_type == OP_LINESEQ) {
		OP *kid;
		o->op_type = OP_SCOPE;
		o->op_ppaddr = ppaddr[OP_SCOPE];
		kid = ((LISTOP*)o)->op_first;
		if (kid->op_type == OP_NEXTSTATE || kid->op_type == OP_DBSTATE){
		    SvREFCNT_dec(((COP*)kid)->cop_filegv);
		    null(kid);
		}
	    }
	    else
		o = newLISTOP(OP_SCOPE, 0, o, Nullop);
	}
    }
    return o;
}

int
block_start(int full)
{
    dTHR;
    int retval = savestack_ix;
    SAVEI32(comppad_name_floor);
    if (full) {
	if ((comppad_name_fill = AvFILL(comppad_name)) > 0)
	    comppad_name_floor = comppad_name_fill;
	else
	    comppad_name_floor = 0;
    }
    SAVEI32(min_intro_pending);
    SAVEI32(max_intro_pending);
    min_intro_pending = 0;
    SAVEI32(comppad_name_fill);
    SAVEI32(padix_floor);
    padix_floor = padix;
    pad_reset_pending = FALSE;
    SAVEI32(hints);
    hints &= ~HINT_BLOCK_SCOPE;
    return retval;
}

OP*
block_end(I32 floor, OP *seq)
{
    dTHR;
    int needblockscope = hints & HINT_BLOCK_SCOPE;
    OP* retval = scalarseq(seq);
    LEAVE_SCOPE(floor);
    pad_reset_pending = FALSE;
    if (needblockscope)
	hints |= HINT_BLOCK_SCOPE; /* propagate out */
    pad_leavemy(comppad_name_fill);
    cop_seqmax++;
    return retval;
}

static OP *
newDEFSVOP(void)
{
#ifdef USE_THREADS
    OP *o = newOP(OP_THREADSV, 0);
    o->op_targ = find_threadsv("_");
    return o;
#else
    return newSVREF(newGVOP(OP_GV, 0, defgv));
#endif /* USE_THREADS */
}

void
newPROG(OP *o)
{
    dTHR;
    if (in_eval) {
	eval_root = newUNOP(OP_LEAVEEVAL, ((in_eval & 4) ? OPf_SPECIAL : 0), o);
	eval_start = linklist(eval_root);
	eval_root->op_next = 0;
	peep(eval_start);
    }
    else {
	if (!o)
	    return;
	main_root = scope(sawparens(scalarvoid(o)));
	curcop = &compiling;
	main_start = LINKLIST(main_root);
	main_root->op_next = 0;
	peep(main_start);
	compcv = 0;

	/* Register with debugger */
	if (PERLDB_INTER) {
	    CV *cv = perl_get_cv("DB::postponed", FALSE);
	    if (cv) {
		dSP;
		PUSHMARK(sp);
		XPUSHs((SV*)compiling.cop_filegv);
		PUTBACK;
		perl_call_sv((SV*)cv, G_DISCARD);
	    }
	}
    }
}

OP *
localize(OP *o, I32 lex)
{
    if (o->op_flags & OPf_PARENS)
	list(o);
    else {
	scalar(o);
	if (dowarn && bufptr > oldbufptr && bufptr[-1] == ',') {
	    char *s;
	    for (s = bufptr; *s && (isALNUM(*s) || strchr("@$%, ",*s)); s++) ;
	    if (*s == ';' || *s == '=')
		warn("Parens missing around \"%s\" list", lex ? "my" : "local");
	}
    }
    in_my = FALSE;
    in_my_stash = Nullhv;
    if (lex)
	return my(o);
    else
	return mod(o, OP_NULL);		/* a bit kludgey */
}

OP *
jmaybe(OP *o)
{
    if (o->op_type == OP_LIST) {
	OP *o2;
#ifdef USE_THREADS
	o2 = newOP(OP_THREADSV, 0);
	o2->op_targ = find_threadsv(";");
#else
	o2 = newSVREF(newGVOP(OP_GV, 0, gv_fetchpv(";", TRUE, SVt_PV))),
#endif /* USE_THREADS */
	o = convert(OP_JOIN, 0, prepend_elem(OP_LIST, o2, o));
    }
    return o;
}

OP *
fold_constants(register OP *o)
{
    dTHR;
    register OP *curop;
    I32 type = o->op_type;
    SV *sv;

    if (opargs[type] & OA_RETSCALAR)
	scalar(o);
    if (opargs[type] & OA_TARGET)
	o->op_targ = pad_alloc(type, SVs_PADTMP);

    if ((opargs[type] & OA_OTHERINT) && (hints & HINT_INTEGER))
	o->op_ppaddr = ppaddr[type = ++(o->op_type)];

    if (!(opargs[type] & OA_FOLDCONST))
	goto nope;

    switch (type) {
    case OP_SPRINTF:
    case OP_UCFIRST:
    case OP_LCFIRST:
    case OP_UC:
    case OP_LC:
	if (o->op_private & OPpLOCALE)
	    goto nope;
    }

    if (error_count)
	goto nope;		/* Don't try to run w/ errors */

    for (curop = LINKLIST(o); curop != o; curop = LINKLIST(curop)) {
	if (curop->op_type != OP_CONST &&
		curop->op_type != OP_LIST &&
		curop->op_type != OP_SCALAR &&
		curop->op_type != OP_NULL &&
		curop->op_type != OP_PUSHMARK) {
	    goto nope;
	}
    }

    curop = LINKLIST(o);
    o->op_next = 0;
    op = curop;
    runops();
    sv = *(stack_sp--);
    if (o->op_targ && sv == PAD_SV(o->op_targ))	/* grab pad temp? */
	pad_swipe(o->op_targ);
    else if (SvTEMP(sv)) {			/* grab mortal temp? */
	(void)SvREFCNT_inc(sv);
	SvTEMP_off(sv);
    }
    op_free(o);
    if (type == OP_RV2GV)
	return newGVOP(OP_GV, 0, (GV*)sv);
    else {
	if ((SvFLAGS(sv) & (SVf_IOK|SVf_NOK|SVf_POK)) == SVf_NOK) {
	    IV iv = SvIV(sv);
	    if ((double)iv == SvNV(sv)) {	/* can we smush double to int */
		SvREFCNT_dec(sv);
		sv = newSViv(iv);
	    }
	    else
		SvIOK_off(sv);			/* undo SvIV() damage */
	}
	return newSVOP(OP_CONST, 0, sv);
    }

  nope:
    if (!(opargs[type] & OA_OTHERINT))
	return o;

    if (!(hints & HINT_INTEGER)) {
	if (type == OP_DIVIDE || !(o->op_flags & OPf_KIDS))
	    return o;

	for (curop = ((UNOP*)o)->op_first; curop; curop = curop->op_sibling) {
	    if (curop->op_type == OP_CONST) {
		if (SvIOK(((SVOP*)curop)->op_sv))
		    continue;
		return o;
	    }
	    if (opargs[curop->op_type] & OA_RETINTEGER)
		continue;
	    return o;
	}
	o->op_ppaddr = ppaddr[++(o->op_type)];
    }

    return o;
}

OP *
gen_constant_list(register OP *o)
{
    dTHR;
    register OP *curop;
    I32 oldtmps_floor = tmps_floor;

    list(o);
    if (error_count)
	return o;		/* Don't attempt to run with errors */

    op = curop = LINKLIST(o);
    o->op_next = 0;
    pp_pushmark(ARGS);
    runops();
    op = curop;
    pp_anonlist(ARGS);
    tmps_floor = oldtmps_floor;

    o->op_type = OP_RV2AV;
    o->op_ppaddr = ppaddr[OP_RV2AV];
    curop = ((UNOP*)o)->op_first;
    ((UNOP*)o)->op_first = newSVOP(OP_CONST, 0, SvREFCNT_inc(*stack_sp--));
    op_free(curop);
    linklist(o);
    return list(o);
}

OP *
convert(I32 type, I32 flags, OP *o)
{
    OP *kid;
    OP *last = 0;

    if (!o || o->op_type != OP_LIST)
	o = newLISTOP(OP_LIST, 0, o, Nullop);
    else
	o->op_flags &= ~OPf_WANT;

    if (!(opargs[type] & OA_MARK))
	null(cLISTOPo->op_first);

    o->op_type = type;
    o->op_ppaddr = ppaddr[type];
    o->op_flags |= flags;

    o = CHECKOP(type, o);
    if (o->op_type != type)
	return o;

    if (cLISTOPo->op_children < 7) {
	/* XXX do we really need to do this if we're done appending?? */
	for (kid = cLISTOPo->op_first; kid; kid = kid->op_sibling)
	    last = kid;
	cLISTOPo->op_last = last;	/* in case check substituted last arg */
    }

    return fold_constants(o);
}

/* List constructors */

OP *
append_elem(I32 type, OP *first, OP *last)
{
    if (!first)
	return last;

    if (!last)
	return first;

    if (first->op_type != type || type==OP_LIST && first->op_flags & OPf_PARENS)
	    return newLISTOP(type, 0, first, last);

    if (first->op_flags & OPf_KIDS)
	((LISTOP*)first)->op_last->op_sibling = last;
    else {
	first->op_flags |= OPf_KIDS;
	((LISTOP*)first)->op_first = last;
    }
    ((LISTOP*)first)->op_last = last;
    ((LISTOP*)first)->op_children++;
    return first;
}

OP *
append_list(I32 type, LISTOP *first, LISTOP *last)
{
    if (!first)
	return (OP*)last;

    if (!last)
	return (OP*)first;

    if (first->op_type != type)
	return prepend_elem(type, (OP*)first, (OP*)last);

    if (last->op_type != type)
	return append_elem(type, (OP*)first, (OP*)last);

    first->op_last->op_sibling = last->op_first;
    first->op_last = last->op_last;
    first->op_children += last->op_children;
    if (first->op_children)
	last->op_flags |= OPf_KIDS;

    Safefree(last);
    return (OP*)first;
}

OP *
prepend_elem(I32 type, OP *first, OP *last)
{
    if (!first)
	return last;

    if (!last)
	return first;

    if (last->op_type == type) {
	if (type == OP_LIST) {	/* already a PUSHMARK there */
	    first->op_sibling = ((LISTOP*)last)->op_first->op_sibling;
	    ((LISTOP*)last)->op_first->op_sibling = first;
	}
	else {
	    if (!(last->op_flags & OPf_KIDS)) {
		((LISTOP*)last)->op_last = first;
		last->op_flags |= OPf_KIDS;
	    }
	    first->op_sibling = ((LISTOP*)last)->op_first;
	    ((LISTOP*)last)->op_first = first;
	}
	((LISTOP*)last)->op_children++;
	return last;
    }

    return newLISTOP(type, 0, first, last);
}

/* Constructors */

OP *
newNULLLIST(void)
{
    return newOP(OP_STUB, 0);
}

OP *
force_list(OP *o)
{
    if (!o || o->op_type != OP_LIST)
	o = newLISTOP(OP_LIST, 0, o, Nullop);
    null(o);
    return o;
}

OP *
newLISTOP(I32 type, I32 flags, OP *first, OP *last)
{
    LISTOP *listop;

    Newz(1101, listop, 1, LISTOP);

    listop->op_type = type;
    listop->op_ppaddr = ppaddr[type];
    listop->op_children = (first != 0) + (last != 0);
    listop->op_flags = flags;

    if (!last && first)
	last = first;
    else if (!first && last)
	first = last;
    else if (first)
	first->op_sibling = last;
    listop->op_first = first;
    listop->op_last = last;
    if (type == OP_LIST) {
	OP* pushop;
	pushop = newOP(OP_PUSHMARK, 0);
	pushop->op_sibling = first;
	listop->op_first = pushop;
	listop->op_flags |= OPf_KIDS;
	if (!last)
	    listop->op_last = pushop;
    }
    else if (listop->op_children)
	listop->op_flags |= OPf_KIDS;

    return (OP*)listop;
}

OP *
newOP(I32 type, I32 flags)
{
    OP *o;
    Newz(1101, o, 1, OP);
    o->op_type = type;
    o->op_ppaddr = ppaddr[type];
    o->op_flags = flags;

    o->op_next = o;
    o->op_private = 0 + (flags >> 8);
    if (opargs[type] & OA_RETSCALAR)
	scalar(o);
    if (opargs[type] & OA_TARGET)
	o->op_targ = pad_alloc(type, SVs_PADTMP);
    return CHECKOP(type, o);
}

OP *
newUNOP(I32 type, I32 flags, OP *first)
{
    UNOP *unop;

    if (!first)
	first = newOP(OP_STUB, 0);
    if (opargs[type] & OA_MARK)
	first = force_list(first);

    Newz(1101, unop, 1, UNOP);
    unop->op_type = type;
    unop->op_ppaddr = ppaddr[type];
    unop->op_first = first;
    unop->op_flags = flags | OPf_KIDS;
    unop->op_private = 1 | (flags >> 8);
#if 1
    if(type == OP_STUDY && first->op_type == OP_MATCH) {
	first->op_type = OP_PUSHRE;
	first->op_ppaddr = ppaddr[OP_PUSHRE];
    }
#endif
    unop = (UNOP*) CHECKOP(type, unop);
    if (unop->op_next)
	return (OP*)unop;

    return fold_constants((OP *) unop);
}

OP *
newBINOP(I32 type, I32 flags, OP *first, OP *last)
{
    BINOP *binop;
    Newz(1101, binop, 1, BINOP);

    if (!first)
	first = newOP(OP_NULL, 0);

    binop->op_type = type;
    binop->op_ppaddr = ppaddr[type];
    binop->op_first = first;
    binop->op_flags = flags | OPf_KIDS;
    if (!last) {
	last = first;
	binop->op_private = 1 | (flags >> 8);
    }
    else {
	binop->op_private = 2 | (flags >> 8);
	first->op_sibling = last;
    }

    binop = (BINOP*)CHECKOP(type, binop);
    if (binop->op_next)
	return (OP*)binop;

    binop->op_last = last = binop->op_first->op_sibling;

    return fold_constants((OP *)binop);
}

OP *
pmtrans(OP *o, OP *expr, OP *repl)
{
    SV *tstr = ((SVOP*)expr)->op_sv;
    SV *rstr = ((SVOP*)repl)->op_sv;
    STRLEN tlen;
    STRLEN rlen;
    register U8 *t = (U8*)SvPV(tstr, tlen);
    register U8 *r = (U8*)SvPV(rstr, rlen);
    register I32 i;
    register I32 j;
    I32 Delete;
    I32 complement;
    register short *tbl;

    tbl = (short*)cPVOPo->op_pv;
    complement	= o->op_private & OPpTRANS_COMPLEMENT;
    Delete	= o->op_private & OPpTRANS_DELETE;
    /* squash	= o->op_private & OPpTRANS_SQUASH; */

    if (complement) {
	Zero(tbl, 256, short);
	for (i = 0; i < tlen; i++)
	    tbl[t[i]] = -1;
	for (i = 0, j = 0; i < 256; i++) {
	    if (!tbl[i]) {
		if (j >= rlen) {
		    if (Delete)
			tbl[i] = -2;
		    else if (rlen)
			tbl[i] = r[j-1];
		    else
			tbl[i] = i;
		}
		else
		    tbl[i] = r[j++];
	    }
	}
    }
    else {
	if (!rlen && !Delete) {
	    r = t; rlen = tlen;
	}
	for (i = 0; i < 256; i++)
	    tbl[i] = -1;
	for (i = 0, j = 0; i < tlen; i++,j++) {
	    if (j >= rlen) {
		if (Delete) {
		    if (tbl[t[i]] == -1)
			tbl[t[i]] = -2;
		    continue;
		}
		--j;
	    }
	    if (tbl[t[i]] == -1)
		tbl[t[i]] = r[j];
	}
    }
    op_free(expr);
    op_free(repl);

    return o;
}

OP *
newPMOP(I32 type, I32 flags)
{
    dTHR;
    PMOP *pmop;

    Newz(1101, pmop, 1, PMOP);
    pmop->op_type = type;
    pmop->op_ppaddr = ppaddr[type];
    pmop->op_flags = flags;
    pmop->op_private = 0 | (flags >> 8);

    if (hints & HINT_LOCALE)
	pmop->op_pmpermflags = (pmop->op_pmflags |= PMf_LOCALE);

    /* link into pm list */
    if (type != OP_TRANS && curstash) {
	pmop->op_pmnext = HvPMROOT(curstash);
	HvPMROOT(curstash) = pmop;
    }

    return (OP*)pmop;
}

OP *
pmruntime(OP *o, OP *expr, OP *repl)
{
    PMOP *pm;
    LOGOP *rcop;

    if (o->op_type == OP_TRANS)
	return pmtrans(o, expr, repl);

    hints |= HINT_BLOCK_SCOPE;
    pm = (PMOP*)o;

    if (expr->op_type == OP_CONST) {
	STRLEN plen;
	SV *pat = ((SVOP*)expr)->op_sv;
	char *p = SvPV(pat, plen);
	if ((o->op_flags & OPf_SPECIAL) && strEQ(p, " ")) {
	    sv_setpvn(pat, "\\s+", 3);
	    p = SvPV(pat, plen);
	    pm->op_pmflags |= PMf_SKIPWHITE;
	}
	pm->op_pmregexp = pregcomp(p, p + plen, pm);
	if (strEQ("\\s+", pm->op_pmregexp->precomp))
	    pm->op_pmflags |= PMf_WHITE;
	op_free(expr);
    }
    else {
	if (pm->op_pmflags & PMf_KEEP)
	    expr = newUNOP(OP_REGCMAYBE,0,expr);

	Newz(1101, rcop, 1, LOGOP);
	rcop->op_type = OP_REGCOMP;
	rcop->op_ppaddr = ppaddr[OP_REGCOMP];
	rcop->op_first = scalar(expr);
	rcop->op_flags |= OPf_KIDS;
	rcop->op_private = 1;
	rcop->op_other = o;

	/* establish postfix order */
	if (pm->op_pmflags & PMf_KEEP) {
	    LINKLIST(expr);
	    rcop->op_next = expr;
	    ((UNOP*)expr)->op_first->op_next = (OP*)rcop;
	}
	else {
	    rcop->op_next = LINKLIST(expr);
	    expr->op_next = (OP*)rcop;
	}

	prepend_elem(o->op_type, scalar((OP*)rcop), o);
    }

    if (repl) {
	OP *curop;
	if (pm->op_pmflags & PMf_EVAL)
	    curop = 0;
#ifdef USE_THREADS
	else if (repl->op_type == OP_THREADSV
		 && strchr("&`'123456789+",
			   threadsv_names[repl->op_targ]))
	{
	    curop = 0;
	}
#endif /* USE_THREADS */
	else if (repl->op_type == OP_CONST)
	    curop = repl;
	else {
	    OP *lastop = 0;
	    for (curop = LINKLIST(repl); curop!=repl; curop = LINKLIST(curop)) {
		if (opargs[curop->op_type] & OA_DANGEROUS) {
#ifdef USE_THREADS
		    if (curop->op_type == OP_THREADSV
			&& strchr("&`'123456789+", curop->op_private)) {
			break;
		    }
#else
		    if (curop->op_type == OP_GV) {
			GV *gv = ((GVOP*)curop)->op_gv;
			if (strchr("&`'123456789+", *GvENAME(gv)))
			    break;
		    }
#endif /* USE_THREADS */
		    else if (curop->op_type == OP_RV2CV)
			break;
		    else if (curop->op_type == OP_RV2SV ||
			     curop->op_type == OP_RV2AV ||
			     curop->op_type == OP_RV2HV ||
			     curop->op_type == OP_RV2GV) {
			if (lastop && lastop->op_type != OP_GV)	/*funny deref?*/
			    break;
		    }
		    else if (curop->op_type == OP_PADSV ||
			     curop->op_type == OP_PADAV ||
			     curop->op_type == OP_PADHV ||
			     curop->op_type == OP_PADANY) {
			     /* is okay */
		    }
		    else
			break;
		}
		lastop = curop;
	    }
	}
	if (curop == repl) {
	    pm->op_pmflags |= PMf_CONST;	/* const for long enough */
	    pm->op_pmpermflags |= PMf_CONST;	/* const for long enough */
	    prepend_elem(o->op_type, scalar(repl), o);
	}
	else {
	    Newz(1101, rcop, 1, LOGOP);
	    rcop->op_type = OP_SUBSTCONT;
	    rcop->op_ppaddr = ppaddr[OP_SUBSTCONT];
	    rcop->op_first = scalar(repl);
	    rcop->op_flags |= OPf_KIDS;
	    rcop->op_private = 1;
	    rcop->op_other = o;

	    /* establish postfix order */
	    rcop->op_next = LINKLIST(repl);
	    repl->op_next = (OP*)rcop;

	    pm->op_pmreplroot = scalar((OP*)rcop);
	    pm->op_pmreplstart = LINKLIST(rcop);
	    rcop->op_next = 0;
	}
    }

    return (OP*)pm;
}

OP *
newSVOP(I32 type, I32 flags, SV *sv)
{
    SVOP *svop;
    Newz(1101, svop, 1, SVOP);
    svop->op_type = type;
    svop->op_ppaddr = ppaddr[type];
    svop->op_sv = sv;
    svop->op_next = (OP*)svop;
    svop->op_flags = flags;
    if (opargs[type] & OA_RETSCALAR)
	scalar((OP*)svop);
    if (opargs[type] & OA_TARGET)
	svop->op_targ = pad_alloc(type, SVs_PADTMP);
    return CHECKOP(type, svop);
}

OP *
newGVOP(I32 type, I32 flags, GV *gv)
{
    dTHR;
    GVOP *gvop;
    Newz(1101, gvop, 1, GVOP);
    gvop->op_type = type;
    gvop->op_ppaddr = ppaddr[type];
    gvop->op_gv = (GV*)SvREFCNT_inc(gv);
    gvop->op_next = (OP*)gvop;
    gvop->op_flags = flags;
    if (opargs[type] & OA_RETSCALAR)
	scalar((OP*)gvop);
    if (opargs[type] & OA_TARGET)
	gvop->op_targ = pad_alloc(type, SVs_PADTMP);
    return CHECKOP(type, gvop);
}

OP *
newPVOP(I32 type, I32 flags, char *pv)
{
    PVOP *pvop;
    Newz(1101, pvop, 1, PVOP);
    pvop->op_type = type;
    pvop->op_ppaddr = ppaddr[type];
    pvop->op_pv = pv;
    pvop->op_next = (OP*)pvop;
    pvop->op_flags = flags;
    if (opargs[type] & OA_RETSCALAR)
	scalar((OP*)pvop);
    if (opargs[type] & OA_TARGET)
	pvop->op_targ = pad_alloc(type, SVs_PADTMP);
    return CHECKOP(type, pvop);
}

void
package(OP *o)
{
    dTHR;
    SV *sv;

    save_hptr(&curstash);
    save_item(curstname);
    if (o) {
	STRLEN len;
	char *name;
	sv = cSVOPo->op_sv;
	name = SvPV(sv, len);
	curstash = gv_stashpvn(name,len,TRUE);
	sv_setpvn(curstname, name, len);
	op_free(o);
    }
    else {
	sv_setpv(curstname,"<none>");
	curstash = Nullhv;
    }
    copline = NOLINE;
    expect = XSTATE;
}

void
utilize(int aver, I32 floor, OP *version, OP *id, OP *arg)
{
    OP *pack;
    OP *meth;
    OP *rqop;
    OP *imop;
    OP *veop;

    if (id->op_type != OP_CONST)
	croak("Module name must be constant");

    veop = Nullop;

    if(version != Nullop) {
	SV *vesv = ((SVOP*)version)->op_sv;

	if (arg == Nullop && !SvNIOK(vesv)) {
	    arg = version;
	}
	else {
	    OP *pack;
	    OP *meth;

	    if (version->op_type != OP_CONST || !SvNIOK(vesv))
		croak("Version number must be constant number");

	    /* Make copy of id so we don't free it twice */
	    pack = newSVOP(OP_CONST, 0, newSVsv(((SVOP*)id)->op_sv));

	    /* Fake up a method call to VERSION */
	    meth = newSVOP(OP_CONST, 0, newSVpv("VERSION", 7));
	    veop = convert(OP_ENTERSUB, OPf_STACKED|OPf_SPECIAL,
			    append_elem(OP_LIST,
			    prepend_elem(OP_LIST, pack, list(version)),
			    newUNOP(OP_METHOD, 0, meth)));
	}
    }

    /* Fake up an import/unimport */
    if (arg && arg->op_type == OP_STUB)
	imop = arg;		/* no import on explicit () */
    else if(SvNIOK(((SVOP*)id)->op_sv)) {
	imop = Nullop;		/* use 5.0; */
    }
    else {
	/* Make copy of id so we don't free it twice */
	pack = newSVOP(OP_CONST, 0, newSVsv(((SVOP*)id)->op_sv));
	meth = newSVOP(OP_CONST, 0,
	    aver
		? newSVpv("import", 6)
		: newSVpv("unimport", 8)
	    );
	imop = convert(OP_ENTERSUB, OPf_STACKED|OPf_SPECIAL,
		    append_elem(OP_LIST,
			prepend_elem(OP_LIST, pack, list(arg)),
			newUNOP(OP_METHOD, 0, meth)));
    }

    /* Fake up a require */
    rqop = newUNOP(OP_REQUIRE, 0, id);

    /* Fake up the BEGIN {}, which does its thing immediately. */
    newSUB(floor,
	newSVOP(OP_CONST, 0, newSVpv("BEGIN", 5)),
	Nullop,
	append_elem(OP_LINESEQ,
	    append_elem(OP_LINESEQ,
	        newSTATEOP(0, Nullch, rqop),
	        newSTATEOP(0, Nullch, veop)),
	    newSTATEOP(0, Nullch, imop) ));

    copline = NOLINE;
    expect = XSTATE;
}

OP *
newSLICEOP(I32 flags, OP *subscript, OP *listval)
{
    return newBINOP(OP_LSLICE, flags,
	    list(force_list(subscript)),
	    list(force_list(listval)) );
}

static I32
list_assignment(register OP *o)
{
    if (!o)
	return TRUE;

    if (o->op_type == OP_NULL && o->op_flags & OPf_KIDS)
	o = cUNOPo->op_first;

    if (o->op_type == OP_COND_EXPR) {
	I32 t = list_assignment(cCONDOPo->op_first->op_sibling);
	I32 f = list_assignment(cCONDOPo->op_first->op_sibling->op_sibling);

	if (t && f)
	    return TRUE;
	if (t || f)
	    yyerror("Assignment to both a list and a scalar");
	return FALSE;
    }

    if (o->op_type == OP_LIST || o->op_flags & OPf_PARENS ||
	o->op_type == OP_RV2AV || o->op_type == OP_RV2HV ||
	o->op_type == OP_ASLICE || o->op_type == OP_HSLICE)
	return TRUE;

    if (o->op_type == OP_PADAV || o->op_type == OP_PADHV)
	return TRUE;

    if (o->op_type == OP_RV2SV)
	return FALSE;

    return FALSE;
}

OP *
newASSIGNOP(I32 flags, OP *left, I32 optype, OP *right)
{
    OP *o;

    if (optype) {
	if (optype == OP_ANDASSIGN || optype == OP_ORASSIGN) {
	    return newLOGOP(optype, 0,
		mod(scalar(left), optype),
		newUNOP(OP_SASSIGN, 0, scalar(right)));
	}
	else {
	    return newBINOP(optype, OPf_STACKED,
		mod(scalar(left), optype), scalar(right));
	}
    }

    if (list_assignment(left)) {
	modcount = 0;
	eval_start = right;	/* Grandfathering $[ assignment here.  Bletch.*/
	left = mod(left, OP_AASSIGN);
	if (eval_start)
	    eval_start = 0;
	else {
	    op_free(left);
	    op_free(right);
	    return Nullop;
	}
	o = newBINOP(OP_AASSIGN, flags,
		list(force_list(right)),
		list(force_list(left)) );
	o->op_private = 0 | (flags >> 8);
	if (!(left->op_private & OPpLVAL_INTRO)) {
	    static int generation = 100;
	    OP *curop;
	    OP *lastop = o;
	    generation++;
	    for (curop = LINKLIST(o); curop != o; curop = LINKLIST(curop)) {
		if (opargs[curop->op_type] & OA_DANGEROUS) {
		    if (curop->op_type == OP_GV) {
			GV *gv = ((GVOP*)curop)->op_gv;
			if (gv == defgv || SvCUR(gv) == generation)
			    break;
			SvCUR(gv) = generation;
		    }
		    else if (curop->op_type == OP_PADSV ||
			     curop->op_type == OP_PADAV ||
			     curop->op_type == OP_PADHV ||
			     curop->op_type == OP_PADANY) {
			SV **svp = AvARRAY(comppad_name);
			SV *sv = svp[curop->op_targ];
			if (SvCUR(sv) == generation)
			    break;
			SvCUR(sv) = generation;	/* (SvCUR not used any more) */
		    }
		    else if (curop->op_type == OP_RV2CV)
			break;
		    else if (curop->op_type == OP_RV2SV ||
			     curop->op_type == OP_RV2AV ||
			     curop->op_type == OP_RV2HV ||
			     curop->op_type == OP_RV2GV) {
			if (lastop->op_type != OP_GV)	/* funny deref? */
			    break;
		    }
		    else
			break;
		}
		lastop = curop;
	    }
	    if (curop != o)
		o->op_private = OPpASSIGN_COMMON;
	}
	if (right && right->op_type == OP_SPLIT) {
	    OP* tmpop;
	    if ((tmpop = ((LISTOP*)right)->op_first) &&
		tmpop->op_type == OP_PUSHRE)
	    {
		PMOP *pm = (PMOP*)tmpop;
		if (left->op_type == OP_RV2AV &&
		    !(left->op_private & OPpLVAL_INTRO) &&
		    !(o->op_private & OPpASSIGN_COMMON) )
		{
		    tmpop = ((UNOP*)left)->op_first;
		    if (tmpop->op_type == OP_GV && !pm->op_pmreplroot) {
			pm->op_pmreplroot = (OP*)((GVOP*)tmpop)->op_gv;
			pm->op_pmflags |= PMf_ONCE;
			tmpop = cUNOPo->op_first;	/* to list (nulled) */
			tmpop = ((UNOP*)tmpop)->op_first; /* to pushmark */
			tmpop->op_sibling = Nullop;	/* don't free split */
			right->op_next = tmpop->op_next;  /* fix starting loc */
			op_free(o);			/* blow off assign */
			right->op_flags &= ~OPf_WANT;
				/* "I don't know and I don't care." */
			return right;
		    }
		}
		else {
		    if (modcount < 10000 &&
		      ((LISTOP*)right)->op_last->op_type == OP_CONST)
		    {
			SV *sv = ((SVOP*)((LISTOP*)right)->op_last)->op_sv;
			if (SvIVX(sv) == 0)
			    sv_setiv(sv, modcount+1);
		    }
		}
	    }
	}
	return o;
    }
    if (!right)
	right = newOP(OP_UNDEF, 0);
    if (right->op_type == OP_READLINE) {
	right->op_flags |= OPf_STACKED;
	return newBINOP(OP_NULL, flags, mod(scalar(left), OP_SASSIGN), scalar(right));
    }
    else {
	eval_start = right;	/* Grandfathering $[ assignment here.  Bletch.*/
	o = newBINOP(OP_SASSIGN, flags,
	    scalar(right), mod(scalar(left), OP_SASSIGN) );
	if (eval_start)
	    eval_start = 0;
	else {
	    op_free(o);
	    return Nullop;
	}
    }
    return o;
}

OP *
newSTATEOP(I32 flags, char *label, OP *o)
{
    dTHR;
    U32 seq = intro_my();
    register COP *cop;

    Newz(1101, cop, 1, COP);
    if (PERLDB_LINE && curcop->cop_line && curstash != debstash) {
	cop->op_type = OP_DBSTATE;
	cop->op_ppaddr = ppaddr[ OP_DBSTATE ];
    }
    else {
	cop->op_type = OP_NEXTSTATE;
	cop->op_ppaddr = ppaddr[ OP_NEXTSTATE ];
    }
    cop->op_flags = flags;
    cop->op_private = 0 | (flags >> 8);
#ifdef NATIVE_HINTS
    cop->op_private |= NATIVE_HINTS;
#endif
    cop->op_next = (OP*)cop;

    if (label) {
	cop->cop_label = label;
	hints |= HINT_BLOCK_SCOPE;
    }
    cop->cop_seq = seq;
    cop->cop_arybase = curcop->cop_arybase;

    if (copline == NOLINE)
        cop->cop_line = curcop->cop_line;
    else {
        cop->cop_line = copline;
        copline = NOLINE;
    }
    cop->cop_filegv = (GV*)SvREFCNT_inc(curcop->cop_filegv);
    cop->cop_stash = curstash;

    if (PERLDB_LINE && curstash != debstash) {
	SV **svp = av_fetch(GvAV(curcop->cop_filegv),(I32)cop->cop_line, FALSE);
	if (svp && *svp != &sv_undef && !SvIOK(*svp)) {
	    (void)SvIOK_on(*svp);
	    SvIVX(*svp) = 1;
	    SvSTASH(*svp) = (HV*)cop;
	}
    }

    return prepend_elem(OP_LINESEQ, (OP*)cop, o);
}

/* "Introduce" my variables to visible status. */
U32
intro_my(void)
{
    SV **svp;
    SV *sv;
    I32 i;

    if (! min_intro_pending)
	return cop_seqmax;

    svp = AvARRAY(comppad_name);
    for (i = min_intro_pending; i <= max_intro_pending; i++) {
	if ((sv = svp[i]) && sv != &sv_undef && !SvIVX(sv)) {
	    SvIVX(sv) = 999999999;	/* Don't know scope end yet. */
	    SvNVX(sv) = (double)cop_seqmax;
	}
    }
    min_intro_pending = 0;
    comppad_name_fill = max_intro_pending;	/* Needn't search higher */
    return cop_seqmax++;
}

OP *
newLOGOP(I32 type, I32 flags, OP *first, OP *other)
{
    dTHR;
    LOGOP *logop;
    OP *o;

    if (type == OP_XOR)		/* Not short circuit, but here by precedence. */
	return newBINOP(type, flags, scalar(first), scalar(other));

    scalarboolean(first);
    /* optimize "!a && b" to "a || b", and "!a || b" to "a && b" */
    if (first->op_type == OP_NOT && (first->op_flags & OPf_SPECIAL)) {
	if (type == OP_AND || type == OP_OR) {
	    if (type == OP_AND)
		type = OP_OR;
	    else
		type = OP_AND;
	    o = first;
	    first = cUNOPo->op_first;
	    if (o->op_next)
		first->op_next = o->op_next;
	    cUNOPo->op_first = Nullop;
	    op_free(o);
	}
    }
    if (first->op_type == OP_CONST) {
	if (dowarn && (first->op_private & OPpCONST_BARE))
	    warn("Probable precedence problem on %s", op_desc[type]);
	if ((type == OP_AND) == (SvTRUE(((SVOP*)first)->op_sv))) {
	    op_free(first);
	    return other;
	}
	else {
	    op_free(other);
	    return first;
	}
    }
    else if (first->op_type == OP_WANTARRAY) {
	if (type == OP_AND)
	    list(other);
	else
	    scalar(other);
    }
    else if (dowarn && (first->op_flags & OPf_KIDS)) {
	OP *k1 = ((UNOP*)first)->op_first;
	OP *k2 = k1->op_sibling;
	OPCODE warnop = 0;
	switch (first->op_type)
	{
	case OP_NULL:
	    if (k2 && k2->op_type == OP_READLINE
		  && (k2->op_flags & OPf_STACKED)
		  && (k1->op_type == OP_RV2SV || k1->op_type == OP_PADSV))
		warnop = k2->op_type;
	    break;

	case OP_SASSIGN:
	    if (k1->op_type == OP_READDIR
		  || k1->op_type == OP_GLOB
		  || k1->op_type == OP_EACH)
		warnop = k1->op_type;
	    break;
	}
	if (warnop) {
	    line_t oldline = curcop->cop_line;
	    curcop->cop_line = copline;
	    warn("Value of %s%s can be \"0\"; test with defined()",
		 op_desc[warnop],
		 ((warnop == OP_READLINE || warnop == OP_GLOB)
		  ? " construct" : "() operator"));
	    curcop->cop_line = oldline;
	}
    }

    if (!other)
	return first;

    if (type == OP_ANDASSIGN || type == OP_ORASSIGN)
	other->op_private |= OPpASSIGN_BACKWARDS;  /* other is an OP_SASSIGN */

    Newz(1101, logop, 1, LOGOP);

    logop->op_type = type;
    logop->op_ppaddr = ppaddr[type];
    logop->op_first = first;
    logop->op_flags = flags | OPf_KIDS;
    logop->op_other = LINKLIST(other);
    logop->op_private = 1 | (flags >> 8);

    /* establish postfix order */
    logop->op_next = LINKLIST(first);
    first->op_next = (OP*)logop;
    first->op_sibling = other;

    o = newUNOP(OP_NULL, 0, (OP*)logop);
    other->op_next = o;

    return o;
}

OP *
newCONDOP(I32 flags, OP *first, OP *trueop, OP *falseop)
{
    dTHR;
    CONDOP *condop;
    OP *o;

    if (!falseop)
	return newLOGOP(OP_AND, 0, first, trueop);
    if (!trueop)
	return newLOGOP(OP_OR, 0, first, falseop);

    scalarboolean(first);
    if (first->op_type == OP_CONST) {
	if (SvTRUE(((SVOP*)first)->op_sv)) {
	    op_free(first);
	    op_free(falseop);
	    return trueop;
	}
	else {
	    op_free(first);
	    op_free(trueop);
	    return falseop;
	}
    }
    else if (first->op_type == OP_WANTARRAY) {
	list(trueop);
	scalar(falseop);
    }
    Newz(1101, condop, 1, CONDOP);

    condop->op_type = OP_COND_EXPR;
    condop->op_ppaddr = ppaddr[OP_COND_EXPR];
    condop->op_first = first;
    condop->op_flags = flags | OPf_KIDS;
    condop->op_true = LINKLIST(trueop);
    condop->op_false = LINKLIST(falseop);
    condop->op_private = 1 | (flags >> 8);

    /* establish postfix order */
    condop->op_next = LINKLIST(first);
    first->op_next = (OP*)condop;

    first->op_sibling = trueop;
    trueop->op_sibling = falseop;
    o = newUNOP(OP_NULL, 0, (OP*)condop);

    trueop->op_next = o;
    falseop->op_next = o;

    return o;
}

OP *
newRANGE(I32 flags, OP *left, OP *right)
{
    dTHR;
    CONDOP *condop;
    OP *flip;
    OP *flop;
    OP *o;

    Newz(1101, condop, 1, CONDOP);

    condop->op_type = OP_RANGE;
    condop->op_ppaddr = ppaddr[OP_RANGE];
    condop->op_first = left;
    condop->op_flags = OPf_KIDS;
    condop->op_true = LINKLIST(left);
    condop->op_false = LINKLIST(right);
    condop->op_private = 1 | (flags >> 8);

    left->op_sibling = right;

    condop->op_next = (OP*)condop;
    flip = newUNOP(OP_FLIP, flags, (OP*)condop);
    flop = newUNOP(OP_FLOP, 0, flip);
    o = newUNOP(OP_NULL, 0, flop);
    linklist(flop);

    left->op_next = flip;
    right->op_next = flop;

    condop->op_targ = pad_alloc(OP_RANGE, SVs_PADMY);
    sv_upgrade(PAD_SV(condop->op_targ), SVt_PVNV);
    flip->op_targ = pad_alloc(OP_RANGE, SVs_PADMY);
    sv_upgrade(PAD_SV(flip->op_targ), SVt_PVNV);

    flip->op_private =  left->op_type == OP_CONST ? OPpFLIP_LINENUM : 0;
    flop->op_private = right->op_type == OP_CONST ? OPpFLIP_LINENUM : 0;

    flip->op_next = o;
    if (!flip->op_private || !flop->op_private)
	linklist(o);		/* blow off optimizer unless constant */

    return o;
}

OP *
newLOOPOP(I32 flags, I32 debuggable, OP *expr, OP *block)
{
    dTHR;
    OP* listop;
    OP* o;
    int once = block && block->op_flags & OPf_SPECIAL &&
      (block->op_type == OP_ENTERSUB || block->op_type == OP_NULL);

    if (expr) {
	if (once && expr->op_type == OP_CONST && !SvTRUE(((SVOP*)expr)->op_sv))
	    return block;	/* do {} while 0 does once */
	if (expr->op_type == OP_READLINE || expr->op_type == OP_GLOB
	    || (expr->op_type == OP_NULL && expr->op_targ == OP_GLOB)) {
	    expr = newUNOP(OP_DEFINED, 0,
		newASSIGNOP(0, newDEFSVOP(), 0, expr) );
	}
    }

    listop = append_elem(OP_LINESEQ, block, newOP(OP_UNSTACK, 0));
    o = newLOGOP(OP_AND, 0, expr, listop);

    ((LISTOP*)listop)->op_last->op_next = LINKLIST(o);

    if (once && o != listop)
	o->op_next = ((LOGOP*)cUNOPo->op_first)->op_other;

    if (o == listop)
	o = newUNOP(OP_NULL, 0, o);	/* or do {} while 1 loses outer block */

    o->op_flags |= flags;
    o = scope(o);
    o->op_flags |= OPf_SPECIAL;	/* suppress POPBLOCK curpm restoration*/
    return o;
}

OP *
newWHILEOP(I32 flags, I32 debuggable, LOOP *loop, I32 whileline, OP *expr, OP *block, OP *cont)
{
    dTHR;
    OP *redo;
    OP *next = 0;
    OP *listop;
    OP *o;
    OP *condop;

    if (expr && (expr->op_type == OP_READLINE || expr->op_type == OP_GLOB
		 || (expr->op_type == OP_NULL && expr->op_targ == OP_GLOB))) {
	expr = newUNOP(OP_DEFINED, 0,
	    newASSIGNOP(0, newDEFSVOP(), 0, expr) );
    }

    if (!block)
	block = newOP(OP_NULL, 0);

    if (cont)
	next = LINKLIST(cont);
    if (expr) {
	cont = append_elem(OP_LINESEQ, cont, newOP(OP_UNSTACK, 0));
	if ((line_t)whileline != NOLINE) {
	    copline = whileline;
	    cont = append_elem(OP_LINESEQ, cont,
			       newSTATEOP(0, Nullch, Nullop));
	}
    }

    listop = append_list(OP_LINESEQ, (LISTOP*)block, (LISTOP*)cont);
    redo = LINKLIST(listop);

    if (expr) {
	o = newLOGOP(OP_AND, 0, expr, scalar(listop));
	if (o == expr && o->op_type == OP_CONST && !SvTRUE(cSVOPo->op_sv)) {
	    op_free(expr);		/* oops, it's a while (0) */
	    op_free((OP*)loop);
	    return Nullop;		/* (listop already freed by newLOGOP) */
	}
	((LISTOP*)listop)->op_last->op_next = condop =
	    (o == listop ? redo : LINKLIST(o));
	if (!next)
	    next = condop;
    }
    else
	o = listop;

    if (!loop) {
	Newz(1101,loop,1,LOOP);
	loop->op_type = OP_ENTERLOOP;
	loop->op_ppaddr = ppaddr[OP_ENTERLOOP];
	loop->op_private = 0;
	loop->op_next = (OP*)loop;
    }

    o = newBINOP(OP_LEAVELOOP, 0, (OP*)loop, o);

    loop->op_redoop = redo;
    loop->op_lastop = o;

    if (next)
	loop->op_nextop = next;
    else
	loop->op_nextop = o;

    o->op_flags |= flags;
    o->op_private |= (flags >> 8);
    return o;
}

OP *
#ifndef CAN_PROTOTYPE
newFOROP(flags,label,forline,sv,expr,block,cont)
I32 flags;
char *label;
line_t forline;
OP* sv;
OP* expr;
OP*block;
OP*cont;
#else
newFOROP(I32 flags,char *label,line_t forline,OP *sv,OP *expr,OP *block,OP *cont)
#endif /* CAN_PROTOTYPE */
{
    LOOP *loop;
    OP *wop;
    int padoff = 0;
    I32 iterflags = 0;

    if (sv) {
	if (sv->op_type == OP_RV2SV) {	/* symbol table variable */
	    sv->op_type = OP_RV2GV;
	    sv->op_ppaddr = ppaddr[OP_RV2GV];
	}
	else if (sv->op_type == OP_PADSV) { /* private variable */
	    padoff = sv->op_targ;
	    op_free(sv);
	    sv = Nullop;
	}
	else if (sv->op_type == OP_THREADSV) { /* per-thread variable */
	    padoff = sv->op_targ;
	    iterflags |= OPf_SPECIAL;
	    op_free(sv);
	    sv = Nullop;
	}
	else
	    croak("Can't use %s for loop variable", op_desc[sv->op_type]);
    }
    else {
#ifdef USE_THREADS
	padoff = find_threadsv("_");
	iterflags |= OPf_SPECIAL;
#else
	sv = newGVOP(OP_GV, 0, defgv);
#endif
    }
    if (expr->op_type == OP_RV2AV || expr->op_type == OP_PADAV) {
	expr = scalar(ref(expr, OP_ITER));
	iterflags |= OPf_STACKED;
    }
    loop = (LOOP*)list(convert(OP_ENTERITER, iterflags,
	append_elem(OP_LIST, mod(force_list(expr), OP_GREPSTART),
		    scalar(sv))));
    assert(!loop->op_next);
    Renew(loop, 1, LOOP);
    loop->op_targ = padoff;
    wop = newWHILEOP(flags, 1, loop, forline, newOP(OP_ITER, 0), block, cont);
    copline = forline;
    return newSTATEOP(0, label, wop);
}

OP*
newLOOPEX(I32 type, OP *label)
{
    dTHR;
    OP *o;
    if (type != OP_GOTO || label->op_type == OP_CONST) {
	o = newPVOP(type, 0, savepv(
		label->op_type == OP_CONST
		    ? SvPVx(((SVOP*)label)->op_sv, na)
		    : "" ));
	op_free(label);
    }
    else {
	if (label->op_type == OP_ENTERSUB)
	    label = newUNOP(OP_REFGEN, 0, mod(label, OP_REFGEN));
	o = newUNOP(type, OPf_STACKED, label);
    }
    hints |= HINT_BLOCK_SCOPE;
    return o;
}

void
cv_undef(CV *cv)
{
    dTHR;
#ifdef USE_THREADS
    if (CvMUTEXP(cv)) {
	MUTEX_DESTROY(CvMUTEXP(cv));
	Safefree(CvMUTEXP(cv));
	CvMUTEXP(cv) = 0;
    }
#endif /* USE_THREADS */

    if (!CvXSUB(cv) && CvROOT(cv)) {
#ifdef USE_THREADS
	if (CvDEPTH(cv) || (CvOWNER(cv) && CvOWNER(cv) != thr))
	    croak("Can't undef active subroutine");
#else
	if (CvDEPTH(cv))
	    croak("Can't undef active subroutine");
#endif /* USE_THREADS */
	ENTER;

	SAVESPTR(curpad);
	curpad = 0;

	if (!CvCLONED(cv))
	    op_free(CvROOT(cv));
	CvROOT(cv) = Nullop;
	LEAVE;
    }
    SvPOK_off((SV*)cv);		/* forget prototype */
    CvFLAGS(cv) = 0;
    SvREFCNT_dec(CvGV(cv));
    CvGV(cv) = Nullgv;
    SvREFCNT_dec(CvOUTSIDE(cv));
    CvOUTSIDE(cv) = Nullcv;
    if (CvPADLIST(cv)) {
	/* may be during global destruction */
	if (SvREFCNT(CvPADLIST(cv))) {
	    I32 i = AvFILL(CvPADLIST(cv));
	    while (i >= 0) {
		SV** svp = av_fetch(CvPADLIST(cv), i--, FALSE);
		SV* sv = svp ? *svp : Nullsv;
		if (!sv)
		    continue;
		if (sv == (SV*)comppad_name)
		    comppad_name = Nullav;
		else if (sv == (SV*)comppad) {
		    comppad = Nullav;
		    curpad = Null(SV**);
		}
		SvREFCNT_dec(sv);
	    }
	    SvREFCNT_dec((SV*)CvPADLIST(cv));
	}
	CvPADLIST(cv) = Nullav;
    }
}

#ifdef DEBUG_CLOSURES
static void
cv_dump(cv)
CV* cv;
{
    CV *outside = CvOUTSIDE(cv);
    AV* padlist = CvPADLIST(cv);
    AV* pad_name;
    AV* pad;
    SV** pname;
    SV** ppad;
    I32 ix;

    PerlIO_printf(Perl_debug_log, "\tCV=0x%lx (%s), OUTSIDE=0x%lx (%s)\n",
		  cv,
		  (CvANON(cv) ? "ANON"
		   : (cv == main_cv) ? "MAIN"
		   : CvUNIQUE(outside) ? "UNIQUE"
		   : CvGV(cv) ? GvNAME(CvGV(cv)) : "UNDEFINED"),
		  outside,
		  (!outside ? "null"
		   : CvANON(outside) ? "ANON"
		   : (outside == main_cv) ? "MAIN"
		   : CvUNIQUE(outside) ? "UNIQUE"
		   : CvGV(outside) ? GvNAME(CvGV(outside)) : "UNDEFINED"));

    if (!padlist)
	return;

    pad_name = (AV*)*av_fetch(padlist, 0, FALSE);
    pad = (AV*)*av_fetch(padlist, 1, FALSE);
    pname = AvARRAY(pad_name);
    ppad = AvARRAY(pad);

    for (ix = 1; ix <= AvFILL(pad_name); ix++) {
	if (SvPOK(pname[ix]))
	    PerlIO_printf(Perl_debug_log, "\t%4d. 0x%lx (%s\"%s\" %ld-%ld)\n",
			  ix, ppad[ix],
			  SvFAKE(pname[ix]) ? "FAKE " : "",
			  SvPVX(pname[ix]),
			  (long)I_32(SvNVX(pname[ix])),
			  (long)SvIVX(pname[ix]));
    }
}
#endif /* DEBUG_CLOSURES */

static CV *
cv_clone2(CV *proto, CV *outside)
{
    dTHR;
    AV* av;
    I32 ix;
    AV* protopadlist = CvPADLIST(proto);
    AV* protopad_name = (AV*)*av_fetch(protopadlist, 0, FALSE);
    AV* protopad = (AV*)*av_fetch(protopadlist, 1, FALSE);
    SV** pname = AvARRAY(protopad_name);
    SV** ppad = AvARRAY(protopad);
    I32 fname = AvFILL(protopad_name);
    I32 fpad = AvFILL(protopad);
    AV* comppadlist;
    CV* cv;

    assert(!CvUNIQUE(proto));

    ENTER;
    SAVESPTR(curpad);
    SAVESPTR(comppad);
    SAVESPTR(comppad_name);
    SAVESPTR(compcv);

    cv = compcv = (CV*)NEWSV(1104,0);
    sv_upgrade((SV *)cv, SvTYPE(proto));
    CvCLONED_on(cv);
    if (CvANON(proto))
	CvANON_on(cv);

#ifdef USE_THREADS
    New(666, CvMUTEXP(cv), 1, perl_mutex);
    MUTEX_INIT(CvMUTEXP(cv));
    CvOWNER(cv)		= 0;
#endif /* USE_THREADS */
    CvFILEGV(cv)	= CvFILEGV(proto);
    CvGV(cv)		= (GV*)SvREFCNT_inc(CvGV(proto));
    CvSTASH(cv)		= CvSTASH(proto);
    CvROOT(cv)		= CvROOT(proto);
    CvSTART(cv)		= CvSTART(proto);
    if (outside)
	CvOUTSIDE(cv)	= (CV*)SvREFCNT_inc(outside);

    if (SvPOK(proto))
	sv_setpvn((SV*)cv, SvPVX(proto), SvCUR(proto));

    comppad_name = newAV();
    for (ix = fname; ix >= 0; ix--)
	av_store(comppad_name, ix, SvREFCNT_inc(pname[ix]));

    comppad = newAV();

    comppadlist = newAV();
    AvREAL_off(comppadlist);
    av_store(comppadlist, 0, (SV*)comppad_name);
    av_store(comppadlist, 1, (SV*)comppad);
    CvPADLIST(cv) = comppadlist;
    av_fill(comppad, AvFILL(protopad));
    curpad = AvARRAY(comppad);

    av = newAV();           /* will be @_ */
    av_extend(av, 0);
    av_store(comppad, 0, (SV*)av);
    AvFLAGS(av) = AVf_REIFY;

    for (ix = fpad; ix > 0; ix--) {
	SV* namesv = (ix <= fname) ? pname[ix] : Nullsv;
	if (namesv && namesv != &sv_undef) {
	    char *name = SvPVX(namesv);    /* XXX */
	    if (SvFLAGS(namesv) & SVf_FAKE) {   /* lexical from outside? */
		I32 off = pad_findlex(name, ix, SvIVX(namesv),
				      CvOUTSIDE(cv), cxstack_ix);
		if (!off)
		    curpad[ix] = SvREFCNT_inc(ppad[ix]);
		else if (off != ix)
		    croak("panic: cv_clone: %s", name);
	    }
	    else {				/* our own lexical */
		SV* sv;
		if (*name == '&') {
		    /* anon code -- we'll come back for it */
		    sv = SvREFCNT_inc(ppad[ix]);
		}
		else if (*name == '@')
		    sv = (SV*)newAV();
		else if (*name == '%')
		    sv = (SV*)newHV();
		else
		    sv = NEWSV(0,0);
		if (!SvPADBUSY(sv))
		    SvPADMY_on(sv);
		curpad[ix] = sv;
	    }
	}
	else {
	    SV* sv = NEWSV(0,0);
	    SvPADTMP_on(sv);
	    curpad[ix] = sv;
	}
    }

    /* Now that vars are all in place, clone nested closures. */

    for (ix = fpad; ix > 0; ix--) {
	SV* namesv = (ix <= fname) ? pname[ix] : Nullsv;
	if (namesv
	    && namesv != &sv_undef
	    && !(SvFLAGS(namesv) & SVf_FAKE)
	    && *SvPVX(namesv) == '&'
	    && CvCLONE(ppad[ix]))
	{
	    CV *kid = cv_clone2((CV*)ppad[ix], cv);
	    SvREFCNT_dec(ppad[ix]);
	    CvCLONE_on(kid);
	    SvPADMY_on(kid);
	    curpad[ix] = (SV*)kid;
	}
    }

#ifdef DEBUG_CLOSURES
    PerlIO_printf(Perl_debug_log, "Cloned inside:\n");
    cv_dump(outside);
    PerlIO_printf(Perl_debug_log, "  from:\n");
    cv_dump(proto);
    PerlIO_printf(Perl_debug_log, "   to:\n");
    cv_dump(cv);
#endif

    LEAVE;
    return cv;
}

CV *
cv_clone(CV *proto)
{
    return cv_clone2(proto, CvOUTSIDE(proto));
}

void
cv_ckproto(CV *cv, GV *gv, char *p)
{
    if ((!p != !SvPOK(cv)) || (p && strNE(p, SvPVX(cv)))) {
	SV* msg = sv_newmortal();
	SV* name = Nullsv;

	if (gv)
	    gv_efullname3(name = sv_newmortal(), gv, Nullch);
	sv_setpv(msg, "Prototype mismatch:");
	if (name)
	    sv_catpvf(msg, " sub %_", name);
	if (SvPOK(cv))
	    sv_catpvf(msg, " (%s)", SvPVX(cv));
	sv_catpv(msg, " vs ");
	if (p)
	    sv_catpvf(msg, "(%s)", p);
	else
	    sv_catpv(msg, "none");
	warn("%_", msg);
    }
}

SV *
cv_const_sv(CV *cv)
{
    OP *o;
    SV *sv;

    if (!cv || !SvPOK(cv) || SvCUR(cv))
	return Nullsv;

    sv = Nullsv;
    for (o = CvSTART(cv); o; o = o->op_next) {
	OPCODE type = o->op_type;
	
	if (type == OP_NEXTSTATE || type == OP_NULL || type == OP_PUSHMARK)
	    continue;
	if (type == OP_LEAVESUB || type == OP_RETURN)
	    break;
	if (sv)
	    return Nullsv;
	if (type == OP_CONST)
	    sv = cSVOPo->op_sv;
	else if (type == OP_PADSV) {
	    AV* padav = (AV*)(AvARRAY(CvPADLIST(cv))[1]);
	    sv = padav ? AvARRAY(padav)[o->op_targ] : Nullsv;
	    if (!sv || (!SvREADONLY(sv) && SvREFCNT(sv) > 1))
		return Nullsv;
	}
	else
	    return Nullsv;
    }
    if (sv)
	SvREADONLY_on(sv);
    return sv;
}

CV *
newSUB(I32 floor, OP *o, OP *proto, OP *block)
{
    dTHR;
    char *name = o ? SvPVx(cSVOPo->op_sv, na) : Nullch;
    GV *gv = gv_fetchpv(name ? name : "__ANON__", GV_ADDMULTI, SVt_PVCV);
    char *ps = proto ? SvPVx(((SVOP*)proto)->op_sv, na) : Nullch;
    register CV *cv;
    I32 ix;

    if (o)
	SAVEFREEOP(o);
    if (proto)
	SAVEFREEOP(proto);

    if (!name || GvCVGEN(gv))
	cv = Nullcv;
    else if (cv = GvCV(gv)) {
	cv_ckproto(cv, gv, ps);
	/* already defined (or promised)? */
	if (CvROOT(cv) || CvXSUB(cv) || GvASSUMECV(gv)) {
	    SV* const_sv;
	    if (!block) {
		/* just a "sub foo;" when &foo is already defined */
		SAVEFREESV(compcv);
		goto done;
	    }
	    /* ahem, death to those who redefine active sort subs */
	    if (curstack == sortstack && sortcop == CvSTART(cv))
		croak("Can't redefine active sort subroutine %s", name);
	    const_sv = cv_const_sv(cv);
	    if (const_sv || dowarn) {
		line_t oldline = curcop->cop_line;
		curcop->cop_line = copline;
		warn(const_sv ? "Constant subroutine %s redefined"
		     : "Subroutine %s redefined", name);
		curcop->cop_line = oldline;
	    }
	    SvREFCNT_dec(cv);
	    cv = Nullcv;
	}
    }
    if (cv) {				/* must reuse cv if autoloaded */
	cv_undef(cv);
	CvFLAGS(cv) = CvFLAGS(compcv);
	CvOUTSIDE(cv) = CvOUTSIDE(compcv);
	CvOUTSIDE(compcv) = 0;
	CvPADLIST(cv) = CvPADLIST(compcv);
	CvPADLIST(compcv) = 0;
	if (SvREFCNT(compcv) > 1) /* XXX Make closures transit through stub. */
	    CvOUTSIDE(compcv) = (CV*)SvREFCNT_inc((SV*)cv);
	SvREFCNT_dec(compcv);
    }
    else {
	cv = compcv;
	if (name) {
	    GvCV(gv) = cv;
	    GvCVGEN(gv) = 0;
	    sub_generation++;
	}
    }
    CvGV(cv) = (GV*)SvREFCNT_inc(gv);
    CvFILEGV(cv) = curcop->cop_filegv;
    CvSTASH(cv) = curstash;
#ifdef USE_THREADS
    CvOWNER(cv) = 0;
    New(666, CvMUTEXP(cv), 1, perl_mutex);
    MUTEX_INIT(CvMUTEXP(cv));
#endif /* USE_THREADS */

    if (ps)
	sv_setpv((SV*)cv, ps);

    if (error_count) {
	op_free(block);
	block = Nullop;
	if (name) {
	    char *s = strrchr(name, ':');
	    s = s ? s+1 : name;
	    if (strEQ(s, "BEGIN")) {
		char *not_safe =
		    "BEGIN not safe after errors--compilation aborted";
		if (in_eval & 4)
		    croak(not_safe);
		else {
		    /* force display of errors found but not reported */
		    sv_catpv(ERRSV, not_safe);
		    croak("%s", SvPVx(ERRSV, na));
		}
	    }
	}
    }
    if (!block) {
	copline = NOLINE;
	LEAVE_SCOPE(floor);
	return cv;
    }

    if (AvFILL(comppad_name) < AvFILL(comppad))
	av_store(comppad_name, AvFILL(comppad), Nullsv);

    if (CvCLONE(cv)) {
	SV **namep = AvARRAY(comppad_name);
	for (ix = AvFILL(comppad); ix > 0; ix--) {
	    SV *namesv;

	    if (SvIMMORTAL(curpad[ix]))
		continue;
	    /*
	     * The only things that a clonable function needs in its
	     * pad are references to outer lexicals and anonymous subs.
	     * The rest are created anew during cloning.
	     */
	    if (!((namesv = namep[ix]) != Nullsv &&
		  namesv != &sv_undef &&
		  (SvFAKE(namesv) ||
		   *SvPVX(namesv) == '&')))
	    {
		SvREFCNT_dec(curpad[ix]);
		curpad[ix] = Nullsv;
	    }
	}
    }
    else {
	AV *av = newAV();			/* Will be @_ */
	av_extend(av, 0);
	av_store(comppad, 0, (SV*)av);
	AvFLAGS(av) = AVf_REIFY;

	for (ix = AvFILL(comppad); ix > 0; ix--) {
	    if (SvIMMORTAL(curpad[ix]))
		continue;
	    if (!SvPADMY(curpad[ix]))
		SvPADTMP_on(curpad[ix]);
	}
    }

    CvROOT(cv) = newUNOP(OP_LEAVESUB, 0, scalarseq(block));
    CvSTART(cv) = LINKLIST(CvROOT(cv));
    CvROOT(cv)->op_next = 0;
    peep(CvSTART(cv));

    if (name) {
	char *s;

	if (PERLDB_SUBLINE && curstash != debstash) {
	    SV *sv = NEWSV(0,0);
	    SV *tmpstr = sv_newmortal();
	    static GV *db_postponed;
	    CV *cv;
	    HV *hv;

	    sv_setpvf(sv, "%_:%ld-%ld", GvSV(curcop->cop_filegv),
		    (long)(subline < 0 ? -subline : subline),
		    (long)curcop->cop_line);
	    gv_efullname3(tmpstr, gv, Nullch);
	    hv_store(GvHV(DBsub), SvPVX(tmpstr), SvCUR(tmpstr), sv, 0);
	    if (!db_postponed) {
		db_postponed = gv_fetchpv("DB::postponed", GV_ADDMULTI, SVt_PVHV);
	    }
	    hv = GvHVn(db_postponed);
	    if (HvFILL(hv) > 0 && hv_exists(hv, SvPVX(tmpstr), SvCUR(tmpstr))
		  && (cv = GvCV(db_postponed))) {
		dSP;
		PUSHMARK(sp);
		XPUSHs(tmpstr);
		PUTBACK;
		perl_call_sv((SV*)cv, G_DISCARD);
	    }
	}

	if ((s = strrchr(name,':')))
	    s++;
	else
	    s = name;
	if (strEQ(s, "BEGIN")) {
	    I32 oldscope = scopestack_ix;
	    ENTER;
	    SAVESPTR(compiling.cop_filegv);
	    SAVEI16(compiling.cop_line);
	    SAVEI32(perldb);
	    save_svref(&rs);
	    sv_setsv(rs, nrs);

	    if (!beginav)
		beginav = newAV();
	    DEBUG_x( dump_sub(gv) );
	    av_push(beginav, (SV *)cv);
	    GvCV(gv) = 0;
	    call_list(oldscope, beginav);

	    curcop = &compiling;
	    LEAVE;
	}
	else if (strEQ(s, "END") && !error_count) {
	    if (!endav)
		endav = newAV();
	    av_unshift(endav, 1);
	    av_store(endav, 0, (SV *)cv);
	    GvCV(gv) = 0;
	}
	else if (strEQ(s, "INIT") && !error_count) {
	    if (!initav)
		initav = newAV();
	    av_push(initav, SvREFCNT_inc(cv));
	}
    }

  done:
    copline = NOLINE;
    LEAVE_SCOPE(floor);
    return cv;
}

CV *
newXS(char *name, void (*subaddr) (CV *), char *filename)
{
    dTHR;
    GV *gv = gv_fetchpv(name ? name : "__ANON__", GV_ADDMULTI, SVt_PVCV);
    register CV *cv;

    if (cv = (name ? GvCV(gv) : Nullcv)) {
	if (GvCVGEN(gv)) {
	    /* just a cached method */
	    SvREFCNT_dec(cv);
	    cv = 0;
	}
	else if (CvROOT(cv) || CvXSUB(cv) || GvASSUMECV(gv)) {
	    /* already defined (or promised) */
	    if (dowarn) {
		line_t oldline = curcop->cop_line;
		curcop->cop_line = copline;
		warn("Subroutine %s redefined",name);
		curcop->cop_line = oldline;
	    }
	    SvREFCNT_dec(cv);
	    cv = 0;
	}
    }

    if (cv)				/* must reuse cv if autoloaded */
	cv_undef(cv);
    else {
	cv = (CV*)NEWSV(1105,0);
	sv_upgrade((SV *)cv, SVt_PVCV);
	if (name) {
	    GvCV(gv) = cv;
	    GvCVGEN(gv) = 0;
	    sub_generation++;
	}
    }
    CvGV(cv) = (GV*)SvREFCNT_inc(gv);
#ifdef USE_THREADS
    New(666, CvMUTEXP(cv), 1, perl_mutex);
    MUTEX_INIT(CvMUTEXP(cv));
    CvOWNER(cv) = 0;
#endif /* USE_THREADS */
    CvFILEGV(cv) = gv_fetchfile(filename);
    CvXSUB(cv) = subaddr;

    if (name) {
	char *s = strrchr(name,':');
	if (s)
	    s++;
	else
	    s = name;
	if (strEQ(s, "BEGIN")) {
	    if (!beginav)
		beginav = newAV();
	    av_push(beginav, (SV *)cv);
	    GvCV(gv) = 0;
	}
	else if (strEQ(s, "END")) {
	    if (!endav)
		endav = newAV();
	    av_unshift(endav, 1);
	    av_store(endav, 0, (SV *)cv);
	    GvCV(gv) = 0;
	}
	else if (strEQ(s, "INIT")) {
	    if (!initav)
		initav = newAV();
	    av_push(initav, (SV *)cv);
	}
    }
    else
	CvANON_on(cv);

    return cv;
}

void
newFORM(I32 floor, OP *o, OP *block)
{
    dTHR;
    register CV *cv;
    char *name;
    GV *gv;
    I32 ix;

    if (o)
	name = SvPVx(cSVOPo->op_sv, na);
    else
	name = "STDOUT";
    gv = gv_fetchpv(name,TRUE, SVt_PVFM);
    GvMULTI_on(gv);
    if (cv = GvFORM(gv)) {
	if (dowarn) {
	    line_t oldline = curcop->cop_line;

	    curcop->cop_line = copline;
	    warn("Format %s redefined",name);
	    curcop->cop_line = oldline;
	}
	SvREFCNT_dec(cv);
    }
    cv = compcv;
    GvFORM(gv) = cv;
    CvGV(cv) = (GV*)SvREFCNT_inc(gv);
    CvFILEGV(cv) = curcop->cop_filegv;

    for (ix = AvFILL(comppad); ix > 0; ix--) {
	if (!SvPADMY(curpad[ix]) && !SvIMMORTAL(curpad[ix]))
	    SvPADTMP_on(curpad[ix]);
    }

    CvROOT(cv) = newUNOP(OP_LEAVEWRITE, 0, scalarseq(block));
    CvSTART(cv) = LINKLIST(CvROOT(cv));
    CvROOT(cv)->op_next = 0;
    peep(CvSTART(cv));
    op_free(o);
    copline = NOLINE;
    LEAVE_SCOPE(floor);
}

OP *
newANONLIST(OP *o)
{
    return newUNOP(OP_REFGEN, 0,
	mod(list(convert(OP_ANONLIST, 0, o)), OP_REFGEN));
}

OP *
newANONHASH(OP *o)
{
    return newUNOP(OP_REFGEN, 0,
	mod(list(convert(OP_ANONHASH, 0, o)), OP_REFGEN));
}

OP *
newANONSUB(I32 floor, OP *proto, OP *block)
{
    return newUNOP(OP_REFGEN, 0,
	newSVOP(OP_ANONCODE, 0, (SV*)newSUB(floor, 0, proto, block)));
}

OP *
oopsAV(OP *o)
{
    switch (o->op_type) {
    case OP_PADSV:
	o->op_type = OP_PADAV;
	o->op_ppaddr = ppaddr[OP_PADAV];
	return ref(newUNOP(OP_RV2AV, 0, scalar(o)), OP_RV2AV);
	
    case OP_RV2SV:
	o->op_type = OP_RV2AV;
	o->op_ppaddr = ppaddr[OP_RV2AV];
	ref(o, OP_RV2AV);
	break;

    default:
	warn("oops: oopsAV");
	break;
    }
    return o;
}

OP *
oopsHV(OP *o)
{
    switch (o->op_type) {
    case OP_PADSV:
    case OP_PADAV:
	o->op_type = OP_PADHV;
	o->op_ppaddr = ppaddr[OP_PADHV];
	return ref(newUNOP(OP_RV2HV, 0, scalar(o)), OP_RV2HV);

    case OP_RV2SV:
    case OP_RV2AV:
	o->op_type = OP_RV2HV;
	o->op_ppaddr = ppaddr[OP_RV2HV];
	ref(o, OP_RV2HV);
	break;

    default:
	warn("oops: oopsHV");
	break;
    }
    return o;
}

OP *
newAVREF(OP *o)
{
    if (o->op_type == OP_PADANY) {
	o->op_type = OP_PADAV;
	o->op_ppaddr = ppaddr[OP_PADAV];
	return o;
    }
    return newUNOP(OP_RV2AV, 0, scalar(o));
}

OP *
newGVREF(I32 type, OP *o)
{
    if (type == OP_MAPSTART)
	return newUNOP(OP_NULL, 0, o);
    return ref(newUNOP(OP_RV2GV, OPf_REF, o), type);
}

OP *
newHVREF(OP *o)
{
    if (o->op_type == OP_PADANY) {
	o->op_type = OP_PADHV;
	o->op_ppaddr = ppaddr[OP_PADHV];
	return o;
    }
    return newUNOP(OP_RV2HV, 0, scalar(o));
}

OP *
oopsCV(OP *o)
{
    croak("NOT IMPL LINE %d",__LINE__);
    /* STUB */
    return o;
}

OP *
newCVREF(I32 flags, OP *o)
{
    return newUNOP(OP_RV2CV, flags, scalar(o));
}

OP *
newSVREF(OP *o)
{
    if (o->op_type == OP_PADANY) {
	o->op_type = OP_PADSV;
	o->op_ppaddr = ppaddr[OP_PADSV];
	return o;
    }
    else if (o->op_type == OP_THREADSV && !(o->op_flags & OPpDONE_SVREF)) {
	o->op_flags |= OPpDONE_SVREF;
	return o;
    }
    return newUNOP(OP_RV2SV, 0, scalar(o));
}

/* Check routines. */

OP *
ck_anoncode(OP *o)
{
    PADOFFSET ix;
    SV* name;

    name = NEWSV(1106,0);
    sv_upgrade(name, SVt_PVNV);
    sv_setpvn(name, "&", 1);
    SvIVX(name) = -1;
    SvNVX(name) = 1;
    ix = pad_alloc(o->op_type, SVs_PADMY);
    av_store(comppad_name, ix, name);
    av_store(comppad, ix, cSVOPo->op_sv);
    SvPADMY_on(cSVOPo->op_sv);
    cSVOPo->op_sv = Nullsv;
    cSVOPo->op_targ = ix;
    return o;
}

OP *
ck_bitop(OP *o)
{
    o->op_private = hints;
    return o;
}

OP *
ck_concat(OP *o)
{
    if (cUNOPo->op_first->op_type == OP_CONCAT)
	o->op_flags |= OPf_STACKED;
    return o;
}

OP *
ck_spair(OP *o)
{
    if (o->op_flags & OPf_KIDS) {
	OP* newop;
	OP* kid;
	OPCODE type = o->op_type;
	o = modkids(ck_fun(o), type);
	kid = cUNOPo->op_first;
	newop = kUNOP->op_first->op_sibling;
	if (newop &&
	    (newop->op_sibling ||
	     !(opargs[newop->op_type] & OA_RETSCALAR) ||
	     newop->op_type == OP_PADAV || newop->op_type == OP_PADHV ||
	     newop->op_type == OP_RV2AV || newop->op_type == OP_RV2HV)) {
	
	    return o;
	}
	op_free(kUNOP->op_first);
	kUNOP->op_first = newop;
    }
    o->op_ppaddr = ppaddr[++o->op_type];
    return ck_fun(o);
}

OP *
ck_delete(OP *o)
{
    o = ck_fun(o);
    o->op_private = 0;
    if (o->op_flags & OPf_KIDS) {
	OP *kid = cUNOPo->op_first;
	if (kid->op_type == OP_HSLICE)
	    o->op_private |= OPpSLICE;
	else if (kid->op_type != OP_HELEM)
	    croak("%s argument is not a HASH element or slice",
		  op_desc[o->op_type]);
	null(kid);
    }
    return o;
}

OP *
ck_eof(OP *o)
{
    I32 type = o->op_type;

    if (o->op_flags & OPf_KIDS) {
	if (cLISTOPo->op_first->op_type == OP_STUB) {
	    op_free(o);
	    o = newUNOP(type, OPf_SPECIAL,
		newGVOP(OP_GV, 0, gv_fetchpv("main::ARGV", TRUE, SVt_PVAV)));
	}
	return ck_fun(o);
    }
    return o;
}

OP *
ck_eval(OP *o)
{
    hints |= HINT_BLOCK_SCOPE;
    if (o->op_flags & OPf_KIDS) {
	SVOP *kid = (SVOP*)cUNOPo->op_first;

	if (!kid) {
	    o->op_flags &= ~OPf_KIDS;
	    null(o);
	}
	else if (kid->op_type == OP_LINESEQ) {
	    LOGOP *enter;

	    kid->op_next = o->op_next;
	    cUNOPo->op_first = 0;
	    op_free(o);

	    Newz(1101, enter, 1, LOGOP);
	    enter->op_type = OP_ENTERTRY;
	    enter->op_ppaddr = ppaddr[OP_ENTERTRY];
	    enter->op_private = 0;

	    /* establish postfix order */
	    enter->op_next = (OP*)enter;

	    o = prepend_elem(OP_LINESEQ, (OP*)enter, (OP*)kid);
	    o->op_type = OP_LEAVETRY;
	    o->op_ppaddr = ppaddr[OP_LEAVETRY];
	    enter->op_other = o;
	    return o;
	}
    }
    else {
	op_free(o);
	o = newUNOP(OP_ENTEREVAL, 0, newDEFSVOP());
    }
    o->op_targ = (PADOFFSET)hints;
    return o;
}

OP *
ck_exec(OP *o)
{
    OP *kid;
    if (o->op_flags & OPf_STACKED) {
	o = ck_fun(o);
	kid = cUNOPo->op_first->op_sibling;
	if (kid->op_type == OP_RV2GV)
	    null(kid);
    }
    else
	o = listkids(o);
    return o;
}

OP *
ck_exists(OP *o)
{
    o = ck_fun(o);
    if (o->op_flags & OPf_KIDS) {
	OP *kid = cUNOPo->op_first;
	if (kid->op_type != OP_HELEM)
	    croak("%s argument is not a HASH element", op_desc[o->op_type]);
	null(kid);
    }
    return o;
}

OP *
ck_gvconst(register OP *o)
{
    o = fold_constants(o);
    if (o->op_type == OP_CONST)
	o->op_type = OP_GV;
    return o;
}

OP *
ck_rvconst(register OP *o)
{
    dTHR;
    SVOP *kid = (SVOP*)cUNOPo->op_first;

    o->op_private |= (hints & HINT_STRICT_REFS);
    if (kid->op_type == OP_CONST) {
	char *name;
	int iscv;
	GV *gv;

	name = SvPV(kid->op_sv, na);
	if ((hints & HINT_STRICT_REFS) && (kid->op_private & OPpCONST_BARE)) {
	    char *badthing = Nullch;
	    switch (o->op_type) {
	    case OP_RV2SV:
		badthing = "a SCALAR";
		break;
	    case OP_RV2AV:
		badthing = "an ARRAY";
		break;
	    case OP_RV2HV:
		badthing = "a HASH";
		break;
	    }
	    if (badthing)
		croak(
	  "Can't use bareword (\"%s\") as %s ref while \"strict refs\" in use",
		      name, badthing);
	}
	kid->op_type = OP_GV;
	iscv = (o->op_type == OP_RV2CV) * 2;
	for (gv = 0; !gv; iscv++) {
	    /*
	     * This is a little tricky.  We only want to add the symbol if we
	     * didn't add it in the lexer.  Otherwise we get duplicate strict
	     * warnings.  But if we didn't add it in the lexer, we must at
	     * least pretend like we wanted to add it even if it existed before,
	     * or we get possible typo warnings.  OPpCONST_ENTERED says
	     * whether the lexer already added THIS instance of this symbol.
	     */
	    gv = gv_fetchpv(name,
		iscv | !(kid->op_private & OPpCONST_ENTERED),
		iscv
		    ? SVt_PVCV
		    : o->op_type == OP_RV2SV
			? SVt_PV
			: o->op_type == OP_RV2AV
			    ? SVt_PVAV
			    : o->op_type == OP_RV2HV
				? SVt_PVHV
				: SVt_PVGV);
	}
	SvREFCNT_dec(kid->op_sv);
	kid->op_sv = SvREFCNT_inc(gv);
    }
    return o;
}

OP *
ck_ftst(OP *o)
{
    dTHR;
    I32 type = o->op_type;

    if (o->op_flags & OPf_REF)
	return o;

    if (o->op_flags & OPf_KIDS) {
	SVOP *kid = (SVOP*)cUNOPo->op_first;

	if (kid->op_type == OP_CONST && (kid->op_private & OPpCONST_BARE)) {
	    OP *newop = newGVOP(type, OPf_REF,
		gv_fetchpv(SvPVx(kid->op_sv, na), TRUE, SVt_PVIO));
	    op_free(o);
	    return newop;
	}
    }
    else {
	op_free(o);
	if (type == OP_FTTTY)
           return newGVOP(type, OPf_REF, gv_fetchpv("main::STDIN", TRUE,
				SVt_PVIO));
	else
	    return newUNOP(type, 0, newDEFSVOP());
    }
    return o;
}

OP *
ck_fun(OP *o)
{
    dTHR;
    register OP *kid;
    OP **tokid;
    OP *sibl;
    I32 numargs = 0;
    int type = o->op_type;
    register I32 oa = opargs[type] >> OASHIFT;

    if (o->op_flags & OPf_STACKED) {
	if ((oa & OA_OPTIONAL) && (oa >> 4) && !((oa >> 4) & OA_OPTIONAL))
	    oa &= ~OA_OPTIONAL;
	else
	    return no_fh_allowed(o);
    }

    if (o->op_flags & OPf_KIDS) {
	tokid = &cLISTOPo->op_first;
	kid = cLISTOPo->op_first;
	if (kid->op_type == OP_PUSHMARK ||
	    kid->op_type == OP_NULL && kid->op_targ == OP_PUSHMARK)
	{
	    tokid = &kid->op_sibling;
	    kid = kid->op_sibling;
	}
	if (!kid && opargs[type] & OA_DEFGV)
	    *tokid = kid = newDEFSVOP();

	while (oa && kid) {
	    numargs++;
	    sibl = kid->op_sibling;
	    switch (oa & 7) {
	    case OA_SCALAR:
		scalar(kid);
		break;
	    case OA_LIST:
		if (oa < 16) {
		    kid = 0;
		    continue;
		}
		else
		    list(kid);
		break;
	    case OA_AVREF:
		if (kid->op_type == OP_CONST &&
		  (kid->op_private & OPpCONST_BARE)) {
		    char *name = SvPVx(((SVOP*)kid)->op_sv, na);
		    OP *newop = newAVREF(newGVOP(OP_GV, 0,
			gv_fetchpv(name, TRUE, SVt_PVAV) ));
		    if (dowarn)
			warn("Array @%s missing the @ in argument %ld of %s()",
			    name, (long)numargs, op_desc[type]);
		    op_free(kid);
		    kid = newop;
		    kid->op_sibling = sibl;
		    *tokid = kid;
		}
		else if (kid->op_type != OP_RV2AV && kid->op_type != OP_PADAV)
		    bad_type(numargs, "array", op_desc[o->op_type], kid);
		mod(kid, type);
		break;
	    case OA_HVREF:
		if (kid->op_type == OP_CONST &&
		  (kid->op_private & OPpCONST_BARE)) {
		    char *name = SvPVx(((SVOP*)kid)->op_sv, na);
		    OP *newop = newHVREF(newGVOP(OP_GV, 0,
			gv_fetchpv(name, TRUE, SVt_PVHV) ));
		    if (dowarn)
			warn("Hash %%%s missing the %% in argument %ld of %s()",
			    name, (long)numargs, op_desc[type]);
		    op_free(kid);
		    kid = newop;
		    kid->op_sibling = sibl;
		    *tokid = kid;
		}
		else if (kid->op_type != OP_RV2HV && kid->op_type != OP_PADHV)
		    bad_type(numargs, "hash", op_desc[o->op_type], kid);
		mod(kid, type);
		break;
	    case OA_CVREF:
		{
		    OP *newop = newUNOP(OP_NULL, 0, kid);
		    kid->op_sibling = 0;
		    linklist(kid);
		    newop->op_next = newop;
		    kid = newop;
		    kid->op_sibling = sibl;
		    *tokid = kid;
		}
		break;
	    case OA_FILEREF:
		if (kid->op_type != OP_GV) {
		    if (kid->op_type == OP_CONST &&
		      (kid->op_private & OPpCONST_BARE)) {
			OP *newop = newGVOP(OP_GV, 0,
			    gv_fetchpv(SvPVx(((SVOP*)kid)->op_sv, na), TRUE,
					SVt_PVIO) );
			op_free(kid);
			kid = newop;
		    }
		    else {
			kid->op_sibling = 0;
			kid = newUNOP(OP_RV2GV, 0, scalar(kid));
		    }
		    kid->op_sibling = sibl;
		    *tokid = kid;
		}
		scalar(kid);
		break;
	    case OA_SCALARREF:
		mod(scalar(kid), type);
		break;
	    }
	    oa >>= 4;
	    tokid = &kid->op_sibling;
	    kid = kid->op_sibling;
	}
	o->op_private |= numargs;
	if (kid)
	    return too_many_arguments(o,op_desc[o->op_type]);
	listkids(o);
    }
    else if (opargs[type] & OA_DEFGV) {
	op_free(o);
	return newUNOP(type, 0, newDEFSVOP());
    }

    if (oa) {
	while (oa & OA_OPTIONAL)
	    oa >>= 4;
	if (oa && oa != OA_LIST)
	    return too_few_arguments(o,op_desc[o->op_type]);
    }
    return o;
}

OP *
ck_glob(OP *o)
{
    GV *gv;

    if ((o->op_flags & OPf_KIDS) && !cLISTOPo->op_first->op_sibling)
	append_elem(OP_GLOB, o, newDEFSVOP());

    if (!((gv = gv_fetchpv("glob", FALSE, SVt_PVCV)) && GvIMPORTED_CV(gv)))
	gv = gv_fetchpv("CORE::GLOBAL::glob", FALSE, SVt_PVCV);

    if (gv && GvIMPORTED_CV(gv)) {
	static int glob_index;

	append_elem(OP_GLOB, o,
		    newSVOP(OP_CONST, 0, newSViv(glob_index++)));
	o->op_type = OP_LIST;
	o->op_ppaddr = ppaddr[OP_LIST];
	cLISTOPo->op_first->op_type = OP_PUSHMARK;
	cLISTOPo->op_first->op_ppaddr = ppaddr[OP_PUSHMARK];
	o = newUNOP(OP_ENTERSUB, OPf_STACKED,
		    append_elem(OP_LIST, o,
				scalar(newUNOP(OP_RV2CV, 0,
					       newGVOP(OP_GV, 0, gv)))));
	o = newUNOP(OP_NULL, 0, ck_subr(o));
	o->op_targ = OP_GLOB;		/* hint at what it used to be */
	return o;
    }
    gv = newGVgen("main");
    gv_IOadd(gv);
    append_elem(OP_GLOB, o, newGVOP(OP_GV, 0, gv));
    scalarkids(o);
    return ck_fun(o);
}

OP *
ck_grep(OP *o)
{
    LOGOP *gwop;
    OP *kid;
    OPCODE type = o->op_type == OP_GREPSTART ? OP_GREPWHILE : OP_MAPWHILE;

    o->op_ppaddr = ppaddr[OP_GREPSTART];
    Newz(1101, gwop, 1, LOGOP);

    if (o->op_flags & OPf_STACKED) {
	OP* k;
	o = ck_sort(o);
        kid = cLISTOPo->op_first->op_sibling;
	for (k = cLISTOPo->op_first->op_sibling->op_next; k; k = k->op_next) {
	    kid = k;
	}
	kid->op_next = (OP*)gwop;
	o->op_flags &= ~OPf_STACKED;
    }
    kid = cLISTOPo->op_first->op_sibling;
    if (type == OP_MAPWHILE)
	list(kid);
    else
	scalar(kid);
    o = ck_fun(o);
    if (error_count)
	return o;
    kid = cLISTOPo->op_first->op_sibling;
    if (kid->op_type != OP_NULL)
	croak("panic: ck_grep");
    kid = kUNOP->op_first;

    gwop->op_type = type;
    gwop->op_ppaddr = ppaddr[type];
    gwop->op_first = listkids(o);
    gwop->op_flags |= OPf_KIDS;
    gwop->op_private = 1;
    gwop->op_other = LINKLIST(kid);
    gwop->op_targ = pad_alloc(type, SVs_PADTMP);
    kid->op_next = (OP*)gwop;

    kid = cLISTOPo->op_first->op_sibling;
    if (!kid || !kid->op_sibling)
	return too_few_arguments(o,op_desc[o->op_type]);
    for (kid = kid->op_sibling; kid; kid = kid->op_sibling)
	mod(kid, OP_GREPSTART);

    return (OP*)gwop;
}

OP *
ck_index(OP *o)
{
    if (o->op_flags & OPf_KIDS) {
	OP *kid = cLISTOPo->op_first->op_sibling;	/* get past pushmark */
	if (kid && kid->op_type == OP_CONST)
	    fbm_compile(((SVOP*)kid)->op_sv);
    }
    return ck_fun(o);
}

OP *
ck_lengthconst(OP *o)
{
    /* XXX length optimization goes here */
    return ck_fun(o);
}

OP *
ck_lfun(OP *o)
{
    OPCODE type = o->op_type;
    return modkids(ck_fun(o), type);
}

OP *
ck_rfun(OP *o)
{
    OPCODE type = o->op_type;
    return refkids(ck_fun(o), type);
}

OP *
ck_listiob(OP *o)
{
    register OP *kid;

    kid = cLISTOPo->op_first;
    if (!kid) {
	o = force_list(o);
	kid = cLISTOPo->op_first;
    }
    if (kid->op_type == OP_PUSHMARK)
	kid = kid->op_sibling;
    if (kid && o->op_flags & OPf_STACKED)
	kid = kid->op_sibling;
    else if (kid && !kid->op_sibling) {		/* print HANDLE; */
	if (kid->op_type == OP_CONST && kid->op_private & OPpCONST_BARE) {
	    o->op_flags |= OPf_STACKED;	/* make it a filehandle */
	    kid = newUNOP(OP_RV2GV, OPf_REF, scalar(kid));
	    cLISTOPo->op_first->op_sibling = kid;
	    cLISTOPo->op_last = kid;
	    kid = kid->op_sibling;
	}
    }
	
    if (!kid)
	append_elem(o->op_type, o, newDEFSVOP());

    o = listkids(o);

    o->op_private = 0;
#ifdef USE_LOCALE
    if (hints & HINT_LOCALE)
	o->op_private |= OPpLOCALE;
#endif

    return o;
}

OP *
ck_fun_locale(OP *o)
{
    o = ck_fun(o);

    o->op_private = 0;
#ifdef USE_LOCALE
    if (hints & HINT_LOCALE)
	o->op_private |= OPpLOCALE;
#endif

    return o;
}

OP *
ck_scmp(OP *o)
{
    o->op_private = 0;
#ifdef USE_LOCALE
    if (hints & HINT_LOCALE)
	o->op_private |= OPpLOCALE;
#endif

    return o;
}

OP *
ck_match(OP *o)
{
    o->op_private |= OPpRUNTIME;
    return o;
}

OP *
ck_null(OP *o)
{
    return o;
}

OP *
ck_repeat(OP *o)
{
    if (cBINOPo->op_first->op_flags & OPf_PARENS) {
	o->op_private |= OPpREPEAT_DOLIST;
	cBINOPo->op_first = force_list(cBINOPo->op_first);
    }
    else
	scalar(o);
    return o;
}

OP *
ck_require(OP *o)
{
    if (o->op_flags & OPf_KIDS) {	/* Shall we supply missing .pm? */
	SVOP *kid = (SVOP*)cUNOPo->op_first;

	if (kid->op_type == OP_CONST && (kid->op_private & OPpCONST_BARE)) {
	    char *s;
	    for (s = SvPVX(kid->op_sv); *s; s++) {
		if (*s == ':' && s[1] == ':') {
		    *s = '/';
		    Move(s+2, s+1, strlen(s+2)+1, char);
		    --SvCUR(kid->op_sv);
		}
	    }
	    sv_catpvn(kid->op_sv, ".pm", 3);
	}
    }
    return ck_fun(o);
}

OP *
ck_retarget(OP *o)
{
    croak("NOT IMPL LINE %d",__LINE__);
    /* STUB */
    return o;
}

OP *
ck_select(OP *o)
{
    OP* kid;
    if (o->op_flags & OPf_KIDS) {
	kid = cLISTOPo->op_first->op_sibling;	/* get past pushmark */
	if (kid && kid->op_sibling) {
	    o->op_type = OP_SSELECT;
	    o->op_ppaddr = ppaddr[OP_SSELECT];
	    o = ck_fun(o);
	    return fold_constants(o);
	}
    }
    o = ck_fun(o);
    kid = cLISTOPo->op_first->op_sibling;    /* get past pushmark */
    if (kid && kid->op_type == OP_RV2GV)
	kid->op_private &= ~HINT_STRICT_REFS;
    return o;
}

OP *
ck_shift(OP *o)
{
    I32 type = o->op_type;

    if (!(o->op_flags & OPf_KIDS)) {
	OP *argop;
	
	op_free(o);
#ifdef USE_THREADS
	if (!CvUNIQUE(compcv)) {
	    argop = newOP(OP_PADAV, OPf_REF);
	    argop->op_targ = 0;		/* curpad[0] is @_ */
	}
	else {
	    argop = newUNOP(OP_RV2AV, 0,
		scalar(newGVOP(OP_GV, 0,
		    gv_fetchpv("ARGV", TRUE, SVt_PVAV))));
	}
#else
	argop = newUNOP(OP_RV2AV, 0,
	    scalar(newGVOP(OP_GV, 0, !CvUNIQUE(compcv) ?
			   defgv : gv_fetchpv("ARGV", TRUE, SVt_PVAV))));
#endif /* USE_THREADS */
	return newUNOP(type, 0, scalar(argop));
    }
    return scalar(modkids(ck_fun(o), type));
}

OP *
ck_sort(OP *o)
{
    o->op_private = 0;
#ifdef USE_LOCALE
    if (hints & HINT_LOCALE)
	o->op_private |= OPpLOCALE;
#endif

    if (o->op_flags & OPf_STACKED) {
	OP *kid = cLISTOPo->op_first->op_sibling;	/* get past pushmark */
	OP *k;
	kid = kUNOP->op_first;				/* get past rv2gv */

	if (kid->op_type == OP_SCOPE || kid->op_type == OP_LEAVE) {
	    linklist(kid);
	    if (kid->op_type == OP_SCOPE) {
		k = kid->op_next;
		kid->op_next = 0;
	    }
	    else if (kid->op_type == OP_LEAVE) {
		if (o->op_type == OP_SORT) {
		    null(kid);			/* wipe out leave */
		    kid->op_next = kid;

		    for (k = kLISTOP->op_first->op_next; k; k = k->op_next) {
			if (k->op_next == kid)
			    k->op_next = 0;
		    }
		}
		else
		    kid->op_next = 0;		/* just disconnect the leave */
		k = kLISTOP->op_first;
	    }
	    peep(k);

	    kid = cLISTOPo->op_first->op_sibling;	/* get past pushmark */
	    null(kid);					/* wipe out rv2gv */
	    if (o->op_type == OP_SORT)
		kid->op_next = kid;
	    else
		kid->op_next = k;
	    o->op_flags |= OPf_SPECIAL;
	}
    }

    return o;
}

OP *
ck_split(OP *o)
{
    register OP *kid;

    if (o->op_flags & OPf_STACKED)
	return no_fh_allowed(o);

    kid = cLISTOPo->op_first;
    if (kid->op_type != OP_NULL)
	croak("panic: ck_split");
    kid = kid->op_sibling;
    op_free(cLISTOPo->op_first);
    cLISTOPo->op_first = kid;
    if (!kid) {
	cLISTOPo->op_first = kid = newSVOP(OP_CONST, 0, newSVpv(" ", 1));
	cLISTOPo->op_last = kid; /* There was only one element previously */
    }

    if (kid->op_type != OP_MATCH) {
	OP *sibl = kid->op_sibling;
	kid->op_sibling = 0;
	kid = pmruntime( newPMOP(OP_MATCH, OPf_SPECIAL), kid, Nullop);
	if (cLISTOPo->op_first == cLISTOPo->op_last)
	    cLISTOPo->op_last = kid;
	cLISTOPo->op_first = kid;
	kid->op_sibling = sibl;
    }

    kid->op_type = OP_PUSHRE;
    kid->op_ppaddr = ppaddr[OP_PUSHRE];
    scalar(kid);

    if (!kid->op_sibling)
	append_elem(OP_SPLIT, o, newDEFSVOP());

    kid = kid->op_sibling;
    scalar(kid);

    if (!kid->op_sibling)
	append_elem(OP_SPLIT, o, newSVOP(OP_CONST, 0, newSViv(0)));

    kid = kid->op_sibling;
    scalar(kid);

    if (kid->op_sibling)
	return too_many_arguments(o,op_desc[o->op_type]);

    return o;
}

OP *
ck_subr(OP *o)
{
    dTHR;
    OP *prev = ((cUNOPo->op_first->op_sibling)
	     ? cUNOPo : ((UNOP*)cUNOPo->op_first))->op_first;
    OP *o2 = prev->op_sibling;
    OP *cvop;
    char *proto = 0;
    CV *cv = 0;
    GV *namegv = 0;
    int optional = 0;
    I32 arg = 0;

    for (cvop = o2; cvop->op_sibling; cvop = cvop->op_sibling) ;
    if (cvop->op_type == OP_RV2CV) {
	SVOP* tmpop;
	o->op_private |= (cvop->op_private & OPpENTERSUB_AMPER);
	null(cvop);		/* disable rv2cv */
	tmpop = (SVOP*)((UNOP*)cvop)->op_first;
	if (tmpop->op_type == OP_GV) {
	    cv = GvCVu(tmpop->op_sv);
	    if (cv && SvPOK(cv) && !(o->op_private & OPpENTERSUB_AMPER)) {
		namegv = CvANON(cv) ? (GV*)tmpop->op_sv : CvGV(cv);
		proto = SvPV((SV*)cv, na);
	    }
	}
    }
    o->op_private |= (hints & HINT_STRICT_REFS);
    if (PERLDB_SUB && curstash != debstash)
	o->op_private |= OPpENTERSUB_DB;
    while (o2 != cvop) {
	if (proto) {
	    switch (*proto) {
	    case '\0':
		return too_many_arguments(o, gv_ename(namegv));
	    case ';':
		optional = 1;
		proto++;
		continue;
	    case '$':
		proto++;
		arg++;
		scalar(o2);
		break;
	    case '%':
	    case '@':
		list(o2);
		arg++;
		break;
	    case '&':
		proto++;
		arg++;
		if (o2->op_type != OP_REFGEN && o2->op_type != OP_UNDEF)
		    bad_type(arg, "block", gv_ename(namegv), o2);
		break;
	    case '*':
		proto++;
		arg++;
		if (o2->op_type == OP_RV2GV)
		    goto wrapref;
		{
		    OP* kid = o2;
		    o2 = newUNOP(OP_RV2GV, 0, kid);
		    o2->op_sibling = kid->op_sibling;
		    kid->op_sibling = 0;
		    prev->op_sibling = o;
		}
		goto wrapref;
	    case '\\':
		proto++;
		arg++;
		switch (*proto++) {
		case '*':
		    if (o2->op_type != OP_RV2GV)
			bad_type(arg, "symbol", gv_ename(namegv), o2);
		    goto wrapref;
		case '&':
		    if (o2->op_type != OP_RV2CV)
			bad_type(arg, "sub", gv_ename(namegv), o2);
		    goto wrapref;
		case '$':
		    if (o2->op_type != OP_RV2SV && o2->op_type != OP_PADSV)
			bad_type(arg, "scalar", gv_ename(namegv), o2);
		    goto wrapref;
		case '@':
		    if (o2->op_type != OP_RV2AV && o2->op_type != OP_PADAV)
			bad_type(arg, "array", gv_ename(namegv), o2);
		    goto wrapref;
		case '%':
		    if (o2->op_type != OP_RV2HV && o2->op_type != OP_PADHV)
			bad_type(arg, "hash", gv_ename(namegv), o2);
		  wrapref:
		    {
			OP* kid = o2;
			o2 = newUNOP(OP_REFGEN, 0, kid);
			o2->op_sibling = kid->op_sibling;
			kid->op_sibling = 0;
			prev->op_sibling = o2;
		    }
		    break;
		default: goto oops;
		}
		break;
	    case ' ':
		proto++;
		continue;
	    default:
	      oops:
		croak("Malformed prototype for %s: %s",
			gv_ename(namegv), SvPV((SV*)cv, na));
	    }
	}
	else
	    list(o2);
	mod(o2, OP_ENTERSUB);
	prev = o2;
	o2 = o2->op_sibling;
    }
    if (proto && !optional &&
	  (*proto && *proto != '@' && *proto != '%' && *proto != ';'))
	return too_few_arguments(o, gv_ename(namegv));
    return o;
}

OP *
ck_svconst(OP *o)
{
    SvREADONLY_on(cSVOPo->op_sv);
    return o;
}

OP *
ck_trunc(OP *o)
{
    if (o->op_flags & OPf_KIDS) {
	SVOP *kid = (SVOP*)cUNOPo->op_first;

	if (kid->op_type == OP_NULL)
	    kid = (SVOP*)kid->op_sibling;
	if (kid &&
	  kid->op_type == OP_CONST && (kid->op_private & OPpCONST_BARE))
	    o->op_flags |= OPf_SPECIAL;
    }
    return ck_fun(o);
}

/* A peephole optimizer.  We visit the ops in the order they're to execute. */

void
peep(register OP *o)
{
    dTHR;
    register OP* oldop = 0;
    if (!o || o->op_seq)
	return;
    ENTER;
    SAVEOP();
    SAVESPTR(curcop);
    for (; o; o = o->op_next) {
	if (o->op_seq)
	    break;
	if (!op_seqmax)
	    op_seqmax++;
	op = o;
	switch (o->op_type) {
	case OP_NEXTSTATE:
	case OP_DBSTATE:
	    curcop = ((COP*)o);		/* for warnings */
	    o->op_seq = op_seqmax++;
	    break;

	case OP_CONCAT:
	case OP_CONST:
	case OP_JOIN:
	case OP_UC:
	case OP_UCFIRST:
	case OP_LC:
	case OP_LCFIRST:
	case OP_QUOTEMETA:
	    if (o->op_next && o->op_next->op_type == OP_STRINGIFY)
		null(o->op_next);
	    o->op_seq = op_seqmax++;
	    break;
	case OP_STUB:
	    if ((o->op_flags & OPf_WANT) != OPf_WANT_LIST) {
		o->op_seq = op_seqmax++;
		break; /* Scalar stub must produce undef.  List stub is noop */
	    }
	    goto nothin;
	case OP_NULL:
	    if (o->op_targ == OP_NEXTSTATE || o->op_targ == OP_DBSTATE)
		curcop = ((COP*)op);
	    goto nothin;
	case OP_SCALAR:
	case OP_LINESEQ:
	case OP_SCOPE:
	  nothin:
	    if (oldop && o->op_next) {
		oldop->op_next = o->op_next;
		continue;
	    }
	    o->op_seq = op_seqmax++;
	    break;

	case OP_GV:
	    if (o->op_next->op_type == OP_RV2SV) {
		if (!(o->op_next->op_private & OPpDEREF)) {
		    null(o->op_next);
		    o->op_private |= o->op_next->op_private & OPpLVAL_INTRO;
		    o->op_next = o->op_next->op_next;
		    o->op_type = OP_GVSV;
		    o->op_ppaddr = ppaddr[OP_GVSV];
		}
	    }
	    else if (o->op_next->op_type == OP_RV2AV) {
		OP* pop = o->op_next->op_next;
		IV i;
		if (pop->op_type == OP_CONST &&
		    (op = pop->op_next) &&
		    pop->op_next->op_type == OP_AELEM &&
		    !(pop->op_next->op_private &
		      (OPpLVAL_INTRO|OPpLVAL_DEFER|OPpDEREF)) &&
		    (i = SvIV(((SVOP*)pop)->op_sv) - compiling.cop_arybase)
				<= 255 &&
		    i >= 0)
		{
		    SvREFCNT_dec(((SVOP*)pop)->op_sv);
		    null(o->op_next);
		    null(pop->op_next);
		    null(pop);
		    o->op_flags |= pop->op_next->op_flags & OPf_MOD;
		    o->op_next = pop->op_next->op_next;
		    o->op_type = OP_AELEMFAST;
		    o->op_ppaddr = ppaddr[OP_AELEMFAST];
		    o->op_private = (U8)i;
		    GvAVn(((GVOP*)o)->op_gv);
		}
	    }
	    o->op_seq = op_seqmax++;
	    break;

	case OP_PADAV:
	    if (o->op_next->op_type == OP_RV2AV
		&& (o->op_next->op_flags && OPf_REF))
	    {
		null(o->op_next);
	       	o->op_next = o->op_next->op_next;
	    }
	    break;
	
	case OP_PADHV:
	    if (o->op_next->op_type == OP_RV2HV
		&& (o->op_next->op_flags && OPf_REF))
	    {
		null(o->op_next);
	       	o->op_next = o->op_next->op_next;
	    }
	    break;

	case OP_MAPWHILE:
	case OP_GREPWHILE:
	case OP_AND:
	case OP_OR:
	    o->op_seq = op_seqmax++;
	    peep(cLOGOP->op_other);
	    break;

	case OP_COND_EXPR:
	    o->op_seq = op_seqmax++;
	    peep(cCONDOP->op_true);
	    peep(cCONDOP->op_false);
	    break;

	case OP_ENTERLOOP:
	    o->op_seq = op_seqmax++;
	    peep(cLOOP->op_redoop);
	    peep(cLOOP->op_nextop);
	    peep(cLOOP->op_lastop);
	    break;

	case OP_MATCH:
	case OP_SUBST:
	    o->op_seq = op_seqmax++;
	    peep(cPMOP->op_pmreplstart);
	    break;

	case OP_EXEC:
	    o->op_seq = op_seqmax++;
	    if (dowarn && o->op_next && o->op_next->op_type == OP_NEXTSTATE) {
		if (o->op_next->op_sibling &&
			o->op_next->op_sibling->op_type != OP_DIE) {
		    line_t oldline = curcop->cop_line;

		    curcop->cop_line = ((COP*)o->op_next)->cop_line;
		    warn("Statement unlikely to be reached");
		    warn("(Maybe you meant system() when you said exec()?)\n");
		    curcop->cop_line = oldline;
		}
	    }
	    break;
	
	case OP_HELEM: {
	    UNOP *rop;
	    SV *lexname;
	    GV **fields;
	    SV **svp, **indsvp;
	    I32 ind;
	    char *key;
	    STRLEN keylen;
	
	    if (o->op_private & (OPpDEREF_HV|OPpDEREF_AV|OPpLVAL_INTRO)
		|| ((BINOP*)o)->op_last->op_type != OP_CONST)
		break;
	    rop = (UNOP*)((BINOP*)o)->op_first;
	    if (rop->op_type != OP_RV2HV || rop->op_first->op_type != OP_PADSV)
		break;
	    lexname = *av_fetch(comppad_name, rop->op_first->op_targ, TRUE);
	    if (!SvOBJECT(lexname))
		break;
	    fields = (GV**)hv_fetch(SvSTASH(lexname), "FIELDS", 6, FALSE);
	    if (!fields || !GvHV(*fields))
		break;
	    svp = &((SVOP*)((BINOP*)o)->op_last)->op_sv;
	    key = SvPV(*svp, keylen);
	    indsvp = hv_fetch(GvHV(*fields), key, keylen, FALSE);
	    if (!indsvp) {
		croak("No such field \"%s\" in variable %s of type %s",
		      key, SvPV(lexname, na), HvNAME(SvSTASH(lexname)));
	    }
	    ind = SvIV(*indsvp);
	    if (ind < 1)
		croak("Bad index while coercing array into hash");
	    rop->op_type = OP_RV2AV;
	    rop->op_ppaddr = ppaddr[OP_RV2AV];
	    o->op_type = OP_AELEM;
	    o->op_ppaddr = ppaddr[OP_AELEM];
	    SvREFCNT_dec(*svp);
	    *svp = newSViv(ind);
	    break;
	}

	default:
	    o->op_seq = op_seqmax++;
	    break;
	}
	oldop = o;
    }
    LEAVE;
}<|MERGE_RESOLUTION|>--- conflicted
+++ resolved
@@ -531,16 +531,9 @@
 	case '\'':
 	    sawampersand = TRUE;
 	    SvREADONLY_on(sv);
-<<<<<<< HEAD
 	    /* FALL THROUGH */
 	default:
 	    sv_magic(sv, 0, 0, name, 1); 
-=======
-	    sv_magic(sv, 0, 0, name, 1); 
-	    break;
-	default:
-	    sv_magic(sv, 0, 0, name, 1); 
->>>>>>> fb54173c
 	}
 	DEBUG_L(PerlIO_printf(PerlIO_stderr(),
 			      "find_threadsv: new SV %p for $%s%c\n",
