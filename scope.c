--- conflicted
+++ resolved
@@ -899,9 +899,5 @@
 		(long)cx->sb_rxres);
 	break;
     }
-<<<<<<< HEAD
-#endif
-=======
 #endif	/* DEBUGGING */
->>>>>>> a1737d5b
 }