--- conflicted
+++ resolved
@@ -2736,14 +2736,11 @@
 These expressions will get run-time errors in some future release of
 Perl.
 
-<<<<<<< HEAD
-=======
 =head2 Windows 2000
 
 Windows 2000 is known to fail test 22 in lib/open3.t (cause unknown at
 this time).  That test passes under Windows NT.
 
->>>>>>> c6c38f61
 =head2 Experimental features
 
 As discussed above, many features are still experimental.  Interfaces and
