--- conflicted
+++ resolved
@@ -2110,7 +2110,6 @@
 		if (CvDEPTH(cv) < 2)
 		    (void)SvREFCNT_inc(cv);
 		else {	/* save temporaries on recursion? */
-		    PERL_STACK_OVERFLOW_CHECK();
 		    if (CvDEPTH(cv) == 100 && ckWARN(WARN_RECURSION))
 			sub_crush_depth(cv);
 		    if (CvDEPTH(cv) > AvFILLp(padlist)) {
@@ -2782,48 +2781,14 @@
 
     /* prepare to compile file */
 
-<<<<<<< HEAD
-#ifdef MACOS_TRADITIONAL
-    if (strchr(name, ':')
-#else
-    if (*name == '/' ||
-	(*name == '.' && 
-	    (name[1] == '/' ||
-	     (name[1] == '.' && name[2] == '/')))
-#ifdef DOSISH
-      || (name[0] && name[1] == ':')
-#endif
-#ifdef WIN32
-      || (name[0] == '\\' && name[1] == '\\')	/* UNC path */
-#endif
-#ifdef VMS
-	|| (strchr(name,':')  || ((*name == '[' || *name == '<') &&
-	    (isALNUM(name[1]) || strchr("$-_]>",name[1]))))
-#endif
-#endif
-    )
-=======
     if (PERL_FILE_IS_ABSOLUTE(name)
 	|| (*name == '.' && (name[1] == '/' ||
 			     (name[1] == '.' && name[2] == '/'))))
->>>>>>> 11faa288
     {
 	tryname = name;
 	tryrsfp = doopen_pmc(name,PERL_SCRIPT_MODE);
-#ifdef MACOS_TRADITIONAL
-	/* We consider paths of the form :a:b ambiguous and interpret them first
-	   as global then as local
-	*/
-    if (name[0] == ':' && !tryrsfp && name[1] != ':' && strchr(name+2, ':'))
-	goto trylocal;
-#endif
-    }
-#ifdef MACOS_TRADITIONAL
-    else 
-trylocal: {
-#else
+    }
     else {
-#endif
 	AV *ar = GvAVn(PL_incgv);
 	I32 i;
 #ifdef VMS
@@ -2941,24 +2906,6 @@
 		}
 		else {
 		    char *dir = SvPVx(dirsv, n_a);
-#ifdef MACOS_TRADITIONAL
-		    /* We have ensured in incpush that library ends with ':' */
-		    int   dirlen = strlen(dir);
-	    	    char *colon  = strchr(dir, ':') ? "" : ":";
-	    	    int   colons = (dir[dirlen-1] == ':') + (*name == ':');
-		
-	    	    switch (colons) {
-	    	    case 2:
-		    	sv_setpvfaTHX_ (namesv, "%s%s%s", colon, dir, name+1);
-		    	break;
-	    	    case 1:
-		    	sv_setpvf(aTHX_ namesv, "%s%s%s", colon, dir, name);
-		    	break;
-	            case 0: 
-		    	sv_setpvf(aTHX_ namesv, "%s%s:%s", colon, dir, name);
-		    	break;
-	            }
-#else
 #ifdef VMS
 		    char *unixdir;
 		    if ((unixdir = tounixpath(dir, Nullch)) == Nullch)
@@ -2968,13 +2915,8 @@
 #else
 		    Perl_sv_setpvf(aTHX_ namesv, "%s/%s", dir, name);
 #endif
-#endif
 		    TAINT_PROPER("require");
 		    tryname = SvPVX(namesv);
-#ifdef MACOS_TRADITIONAL
-		for (colon = tryname+dirlen; colon = strchr(colon, '/'); )
-		    *colon++ = ':';
-#endif
 		    tryrsfp = doopen_pmc(tryname, PERL_SCRIPT_MODE);
 		    if (tryrsfp) {
 			if (tryname[0] == '.' && tryname[1] == '/')
