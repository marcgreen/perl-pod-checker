--- conflicted
+++ resolved
@@ -2461,7 +2461,6 @@
 		    len--;
 		}
 	    }
-<<<<<<< HEAD
 	}
 	else {
 	    while (len--) {
@@ -2469,8 +2468,6 @@
 		    *d++ = '\\';
 		*d++ = *s++;
 	    }
-=======
->>>>>>> aa34f189
 	}
 	else {
 	    while (len--) {
