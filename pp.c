/*    pp.c
 *
 *    Copyright (c) 1991-1997, Larry Wall
 *
 *    You may distribute under the terms of either the GNU General Public
 *    License or the Artistic License, as specified in the README file.
 *
 */

/*
 * "It's a big house this, and very peculiar.  Always a bit more to discover,
 * and no knowing what you'll find around a corner.  And Elves, sir!" --Samwise
 */

#include "EXTERN.h"
#include "perl.h"

/*
 * The compiler on Concurrent CX/UX systems has a subtle bug which only
 * seems to show up when compiling pp.c - it generates the wrong double
 * precision constant value for (double)UV_MAX when used inline in the body
 * of the code below, so this makes a static variable up front (which the
 * compiler seems to get correct) and uses it in place of UV_MAX below.
 */
#ifdef CXUX_BROKEN_CONSTANT_CONVERT
static double UV_MAX_cxux = ((double)UV_MAX);
#endif  

/*
 * Types used in bitwise operations.
 *
 * Normally we'd just use IV and UV.  However, some hardware and
 * software combinations (e.g. Alpha and current OSF/1) don't have a
 * floating-point type to use for NV that has adequate bits to fully
 * hold an IV/UV.  (In other words, sizeof(long) == sizeof(double).)
 *
 * It just so happens that "int" is the right size almost everywhere.
 */
typedef int IBW;
typedef unsigned UBW;

/*
 * Mask used after bitwise operations.
 *
 * There is at least one realm (Cray word machines) that doesn't
 * have an integral type (except char) small enough to be represented
 * in a double without loss; that is, it has no 32-bit type.
 */
#if BYTEORDER > 0xFFFF && defined(_CRAY) && !defined(_CRAYMPP)
#  define BW_BITS  32
#  define BW_MASK  ((1 << BW_BITS) - 1)
#  define BW_SIGN  (1 << (BW_BITS - 1))
#  define BWi(i)  (((i) & BW_SIGN) ? ((i) | ~BW_MASK) : ((i) & BW_MASK))
#  define BWu(u)  ((u) & BW_MASK)
#else
#  define BWi(i)  (i)
#  define BWu(u)  (u)
#endif

/*
 * Offset for integer pack/unpack.
 *
 * On architectures where I16 and I32 aren't really 16 and 32 bits,
 * which for now are all Crays, pack and unpack have to play games.
 */

/*
 * These values are required for portability of pack() output.
 * If they're not right on your machine, then pack() and unpack()
 * wouldn't work right anyway; you'll need to apply the Cray hack.
 * (I'd like to check them with #if, but you can't use sizeof() in
 * the preprocessor.)
 */
#define SIZE16 2
#define SIZE32 4

#if BYTEORDER > 0xFFFF && defined(_CRAY) && !defined(_CRAYMPP)
#  if BYTEORDER == 0x12345678
#    define OFF16(p)	(char*)(p)
#    define OFF32(p)	(char*)(p)
#  else
#    if BYTEORDER == 0x87654321
#      define OFF16(p)	((char*)(p) + (sizeof(U16) - SIZE16))
#      define OFF32(p)	((char*)(p) + (sizeof(U32) - SIZE32))
#    else
       }}}} bad cray byte order
#    endif
#  endif
#  define COPY16(s,p)  (*(p) = 0, Copy(s, OFF16(p), SIZE16, char))
#  define COPY32(s,p)  (*(p) = 0, Copy(s, OFF32(p), SIZE32, char))
#  define CAT16(sv,p)  sv_catpvn(sv, OFF16(p), SIZE16)
#  define CAT32(sv,p)  sv_catpvn(sv, OFF32(p), SIZE32)
#else
#  define COPY16(s,p)  Copy(s, p, SIZE16, char)
#  define COPY32(s,p)  Copy(s, p, SIZE32, char)
#  define CAT16(sv,p)  sv_catpvn(sv, (char*)(p), SIZE16)
#  define CAT32(sv,p)  sv_catpvn(sv, (char*)(p), SIZE32)
#endif

static void doencodes _((SV* sv, char* s, I32 len));
static SV* refto _((SV* sv));
static U32 seed _((void));

static bool srand_called = FALSE;

/* variations on pp_null */

#ifdef DONT_DECLARE_STD
#ifdef I_UNISTD
#include <unistd.h>
#endif
#else
extern pid_t getpid (void);
#endif

PP(pp_stub)
{
    djSP;
    if (GIMME_V == G_SCALAR)
	XPUSHs(&sv_undef);
    RETURN;
}

PP(pp_scalar)
{
    return NORMAL;
}

/* Pushy stuff. */

PP(pp_padav)
{
    djSP; dTARGET;
    if (op->op_private & OPpLVAL_INTRO)
	SAVECLEARSV(curpad[op->op_targ]);
    EXTEND(SP, 1);
    if (op->op_flags & OPf_REF) {
	PUSHs(TARG);
	RETURN;
    }
    if (GIMME == G_ARRAY) {
	I32 maxarg = AvFILL((AV*)TARG) + 1;
	EXTEND(SP, maxarg);
	Copy(AvARRAY((AV*)TARG), SP+1, maxarg, SV*);
	SP += maxarg;
    }
    else {
	SV* sv = sv_newmortal();
	I32 maxarg = AvFILL((AV*)TARG) + 1;
	sv_setiv(sv, maxarg);
	PUSHs(sv);
    }
    RETURN;
}

PP(pp_padhv)
{
    djSP; dTARGET;
    I32 gimme;

    XPUSHs(TARG);
    if (op->op_private & OPpLVAL_INTRO)
	SAVECLEARSV(curpad[op->op_targ]);
    if (op->op_flags & OPf_REF)
	RETURN;
    gimme = GIMME_V;
    if (gimme == G_ARRAY) {
	RETURNOP(do_kv(ARGS));
    }
    else if (gimme == G_SCALAR) {
	SV* sv = sv_newmortal();
	if (HvFILL((HV*)TARG))
	    sv_setpvf(sv, "%ld/%ld",
		      (long)HvFILL((HV*)TARG), (long)HvMAX((HV*)TARG) + 1);
	else
	    sv_setiv(sv, 0);
	SETs(sv);
    }
    RETURN;
}

PP(pp_padany)
{
    DIE("NOT IMPL LINE %d",__LINE__);
}

/* Translations. */

PP(pp_rv2gv)
{
    djSP; dTOPss;
    
    if (SvROK(sv)) {
      wasref:
	sv = SvRV(sv);
	if (SvTYPE(sv) == SVt_PVIO) {
	    GV *gv = (GV*) sv_newmortal();
	    gv_init(gv, 0, "", 0, 0);
	    GvIOp(gv) = (IO *)sv;
	    (void)SvREFCNT_inc(sv);
	    sv = (SV*) gv;
	} else if (SvTYPE(sv) != SVt_PVGV)
	    DIE("Not a GLOB reference");
    }
    else {
	if (SvTYPE(sv) != SVt_PVGV) {
	    char *sym;

	    if (SvGMAGICAL(sv)) {
		mg_get(sv);
		if (SvROK(sv))
		    goto wasref;
	    }
	    if (!SvOK(sv)) {
		if (op->op_flags & OPf_REF ||
		    op->op_private & HINT_STRICT_REFS)
		    DIE(no_usym, "a symbol");
		if (dowarn)
		    warn(warn_uninit);
		RETSETUNDEF;
	    }
	    sym = SvPV(sv, na);
	    if (op->op_private & HINT_STRICT_REFS)
		DIE(no_symref, sym, "a symbol");
	    sv = (SV*)gv_fetchpv(sym, TRUE, SVt_PVGV);
	}
    }
    if (op->op_private & OPpLVAL_INTRO)
	save_gp((GV*)sv, !(op->op_flags & OPf_SPECIAL));
    SETs(sv);
    RETURN;
}

PP(pp_rv2sv)
{
    djSP; dTOPss;

    if (SvROK(sv)) {
      wasref:
	sv = SvRV(sv);
	switch (SvTYPE(sv)) {
	case SVt_PVAV:
	case SVt_PVHV:
	case SVt_PVCV:
	    DIE("Not a SCALAR reference");
	}
    }
    else {
	GV *gv = (GV*)sv;
	char *sym;

	if (SvTYPE(gv) != SVt_PVGV) {
	    if (SvGMAGICAL(sv)) {
		mg_get(sv);
		if (SvROK(sv))
		    goto wasref;
	    }
	    if (!SvOK(sv)) {
		if (op->op_flags & OPf_REF ||
		    op->op_private & HINT_STRICT_REFS)
		    DIE(no_usym, "a SCALAR");
		if (dowarn)
		    warn(warn_uninit);
		RETSETUNDEF;
	    }
	    sym = SvPV(sv, na);
	    if (op->op_private & HINT_STRICT_REFS)
		DIE(no_symref, sym, "a SCALAR");
	    gv = (GV*)gv_fetchpv(sym, TRUE, SVt_PV);
	}
	sv = GvSV(gv);
    }
    if (op->op_flags & OPf_MOD) {
	if (op->op_private & OPpLVAL_INTRO)
	    sv = save_scalar((GV*)TOPs);
	else if (op->op_private & OPpDEREF)
	    vivify_ref(sv, op->op_private & OPpDEREF);
    }
    SETs(sv);
    RETURN;
}

PP(pp_av2arylen)
{
    djSP;
    AV *av = (AV*)TOPs;
    SV *sv = AvARYLEN(av);
    if (!sv) {
	AvARYLEN(av) = sv = NEWSV(0,0);
	sv_upgrade(sv, SVt_IV);
	sv_magic(sv, (SV*)av, '#', Nullch, 0);
    }
    SETs(sv);
    RETURN;
}

PP(pp_pos)
{
    djSP; dTARGET; dPOPss;
    
    if (op->op_flags & OPf_MOD) {
	if (SvTYPE(TARG) < SVt_PVLV) {
	    sv_upgrade(TARG, SVt_PVLV);
	    sv_magic(TARG, Nullsv, '.', Nullch, 0);
	}

	LvTYPE(TARG) = '.';
	LvTARG(TARG) = sv;
	PUSHs(TARG);	/* no SvSETMAGIC */
	RETURN;
    }
    else {
	MAGIC* mg; 

	if (SvTYPE(sv) >= SVt_PVMG && SvMAGIC(sv)) {
	    mg = mg_find(sv, 'g');
	    if (mg && mg->mg_len >= 0) {
		PUSHi(mg->mg_len + curcop->cop_arybase);
		RETURN;
	    }
	}
	RETPUSHUNDEF;
    }
}

PP(pp_rv2cv)
{
    djSP;
    GV *gv;
    HV *stash;

    /* We usually try to add a non-existent subroutine in case of AUTOLOAD. */
    /* (But not in defined().) */
    CV *cv = sv_2cv(TOPs, &stash, &gv, !(op->op_flags & OPf_SPECIAL));
    if (cv) {
	if (CvCLONE(cv))
	    cv = (CV*)sv_2mortal((SV*)cv_clone(cv));
    }
    else
	cv = (CV*)&sv_undef;
    SETs((SV*)cv);
    RETURN;
}

PP(pp_prototype)
{
    djSP;
    CV *cv;
    HV *stash;
    GV *gv;
    SV *ret;

    ret = &sv_undef;
    cv = sv_2cv(TOPs, &stash, &gv, FALSE);
    if (cv && SvPOK(cv))
	ret = sv_2mortal(newSVpv(SvPVX(cv), SvCUR(cv)));
    SETs(ret);
    RETURN;
}

PP(pp_anoncode)
{
    djSP;
    CV* cv = (CV*)curpad[op->op_targ];
    if (CvCLONE(cv))
	cv = (CV*)sv_2mortal((SV*)cv_clone(cv));
    EXTEND(SP,1);
    PUSHs((SV*)cv);
    RETURN;
}

PP(pp_srefgen)
{
    djSP;
    *SP = refto(*SP);
    RETURN;
} 

PP(pp_refgen)
{
    djSP; dMARK;
    if (GIMME != G_ARRAY) {
	MARK[1] = *SP;
	SP = MARK + 1;
    }
    EXTEND_MORTAL(SP - MARK);
    while (++MARK <= SP)
	*MARK = refto(*MARK);
    RETURN;
}

static SV*
refto(SV *sv)
{
    SV* rv;

    if (SvTYPE(sv) == SVt_PVLV && LvTYPE(sv) == 'y') {
	if (LvTARGLEN(sv))
	    vivify_defelem(sv);
	if (!(sv = LvTARG(sv)))
	    sv = &sv_undef;
    }
    else if (SvPADTMP(sv))
	sv = newSVsv(sv);
    else {
	SvTEMP_off(sv);
	(void)SvREFCNT_inc(sv);
    }
    rv = sv_newmortal();
    sv_upgrade(rv, SVt_RV);
    SvRV(rv) = sv;
    SvROK_on(rv);
    return rv;
}

PP(pp_ref)
{
    djSP; dTARGET;
    SV *sv;
    char *pv;

    sv = POPs;

    if (sv && SvGMAGICAL(sv))
	mg_get(sv);     

    if (!sv || !SvROK(sv))
	RETPUSHNO;

    sv = SvRV(sv);
    pv = sv_reftype(sv,TRUE);
    PUSHp(pv, strlen(pv));
    RETURN;
}

PP(pp_bless)
{
    djSP;
    HV *stash;

    if (MAXARG == 1)
	stash = curcop->cop_stash;
    else
	stash = gv_stashsv(POPs, TRUE);

    (void)sv_bless(TOPs, stash);
    RETURN;
}

PP(pp_gelem)
{
    GV *gv;
    SV *sv;
    SV *ref;
    char *elem;
    djSP;

    sv = POPs;
    elem = SvPV(sv, na);
    gv = (GV*)POPs;
    ref = Nullsv;
    sv = Nullsv;
    switch (elem ? *elem : '\0')
    {
    case 'A':
	if (strEQ(elem, "ARRAY"))
	    ref = (SV*)GvAV(gv);
	break;
    case 'C':
	if (strEQ(elem, "CODE"))
	    ref = (SV*)GvCVu(gv);
	break;
    case 'F':
	if (strEQ(elem, "FILEHANDLE")) /* XXX deprecate in 5.005 */
	    ref = (SV*)GvIOp(gv);
	break;
    case 'G':
	if (strEQ(elem, "GLOB"))
	    ref = (SV*)gv;
	break;
    case 'H':
	if (strEQ(elem, "HASH"))
	    ref = (SV*)GvHV(gv);
	break;
    case 'I':
	if (strEQ(elem, "IO"))
	    ref = (SV*)GvIOp(gv);
	break;
    case 'N':
	if (strEQ(elem, "NAME"))
	    sv = newSVpv(GvNAME(gv), GvNAMELEN(gv));
	break;
    case 'P':
	if (strEQ(elem, "PACKAGE"))
	    sv = newSVpv(HvNAME(GvSTASH(gv)), 0);
	break;
    case 'S':
	if (strEQ(elem, "SCALAR"))
	    ref = GvSV(gv);
	break;
    }
    if (ref)
	sv = newRV(ref);
    if (sv)
	sv_2mortal(sv);
    else
	sv = &sv_undef;
    XPUSHs(sv);
    RETURN;
}

/* Pattern matching */

PP(pp_study)
{
    djSP; dPOPss;
    register unsigned char *s;
    register I32 pos;
    register I32 ch;
    register I32 *sfirst;
    register I32 *snext;
    STRLEN len;

    if (sv == lastscream) {
	if (SvSCREAM(sv))
	    RETPUSHYES;
    }
    else {
	if (lastscream) {
	    SvSCREAM_off(lastscream);
	    SvREFCNT_dec(lastscream);
	}
	lastscream = SvREFCNT_inc(sv);
    }

    s = (unsigned char*)(SvPV(sv, len));
    pos = len;
    if (pos <= 0)
	RETPUSHNO;
    if (pos > maxscream) {
	if (maxscream < 0) {
	    maxscream = pos + 80;
	    New(301, screamfirst, 256, I32);
	    New(302, screamnext, maxscream, I32);
	}
	else {
	    maxscream = pos + pos / 4;
	    Renew(screamnext, maxscream, I32);
	}
    }

    sfirst = screamfirst;
    snext = screamnext;

    if (!sfirst || !snext)
	DIE("do_study: out of memory");

    for (ch = 256; ch; --ch)
	*sfirst++ = -1;
    sfirst -= 256;

    while (--pos >= 0) {
	ch = s[pos];
	if (sfirst[ch] >= 0)
	    snext[pos] = sfirst[ch] - pos;
	else
	    snext[pos] = -pos;
	sfirst[ch] = pos;
    }

    SvSCREAM_on(sv);
    sv_magic(sv, Nullsv, 'g', Nullch, 0);	/* piggyback on m//g magic */
    RETPUSHYES;
}

PP(pp_trans)
{
    djSP; dTARG;
    SV *sv;

    if (op->op_flags & OPf_STACKED)
	sv = POPs;
    else {
	sv = GvSV(defgv);
	EXTEND(SP,1);
    }
    TARG = sv_newmortal();
    PUSHi(do_trans(sv, op));
    RETURN;
}

/* Lvalue operators. */

PP(pp_schop)
{
    djSP; dTARGET;
    do_chop(TARG, TOPs);
    SETTARG;
    RETURN;
}

PP(pp_chop)
{
    djSP; dMARK; dTARGET;
    while (SP > MARK)
	do_chop(TARG, POPs);
    PUSHTARG;
    RETURN;
}

PP(pp_schomp)
{
    djSP; dTARGET;
    SETi(do_chomp(TOPs));
    RETURN;
}

PP(pp_chomp)
{
    djSP; dMARK; dTARGET;
    register I32 count = 0;
    
    while (SP > MARK)
	count += do_chomp(POPs);
    PUSHi(count);
    RETURN;
}

PP(pp_defined)
{
    djSP;
    register SV* sv;

    sv = POPs;
    if (!sv || !SvANY(sv))
	RETPUSHNO;
    switch (SvTYPE(sv)) {
    case SVt_PVAV:
	if (AvMAX(sv) >= 0 || SvGMAGICAL(sv))
	    RETPUSHYES;
	break;
    case SVt_PVHV:
	if (HvARRAY(sv) || SvGMAGICAL(sv))
	    RETPUSHYES;
	break;
    case SVt_PVCV:
	if (CvROOT(sv) || CvXSUB(sv))
	    RETPUSHYES;
	break;
    default:
	if (SvGMAGICAL(sv))
	    mg_get(sv);
	if (SvOK(sv))
	    RETPUSHYES;
    }
    RETPUSHNO;
}

PP(pp_undef)
{
    djSP;
    SV *sv;

    if (!op->op_private) {
	EXTEND(SP, 1);
	RETPUSHUNDEF;
    }

    sv = POPs;
    if (!sv)
	RETPUSHUNDEF;

    if (SvTHINKFIRST(sv)) {
	if (SvREADONLY(sv))
	    RETPUSHUNDEF;
	if (SvROK(sv))
	    sv_unref(sv);
    }

    switch (SvTYPE(sv)) {
    case SVt_NULL:
	break;
    case SVt_PVAV:
	av_undef((AV*)sv);
	break;
    case SVt_PVHV:
	hv_undef((HV*)sv);
	break;
    case SVt_PVCV:
	if (cv_const_sv((CV*)sv))
	    warn("Constant subroutine %s undefined",
		 CvANON((CV*)sv) ? "(anonymous)" : GvENAME(CvGV((CV*)sv)));
	/* FALL THROUGH */
    case SVt_PVFM:
	{ GV* gv = (GV*)SvREFCNT_inc(CvGV((CV*)sv));
	  cv_undef((CV*)sv);
	  CvGV((CV*)sv) = gv; }   /* let user-undef'd sub keep its identity */
	break;
    case SVt_PVGV:
	if (SvFAKE(sv))
	    sv_setsv(sv, &sv_undef);
	break;
    default:
	if (SvTYPE(sv) >= SVt_PV && SvPVX(sv) && SvLEN(sv)) {
	    (void)SvOOK_off(sv);
	    Safefree(SvPVX(sv));
	    SvPV_set(sv, Nullch);
	    SvLEN_set(sv, 0);
	}
	(void)SvOK_off(sv);
	SvSETMAGIC(sv);
    }

    RETPUSHUNDEF;
}

PP(pp_predec)
{
    djSP;
    if (SvREADONLY(TOPs) || SvTYPE(TOPs) > SVt_PVLV)
	croak(no_modify);
    if (SvIOK(TOPs) && !SvNOK(TOPs) && !SvPOK(TOPs) &&
    	SvIVX(TOPs) != IV_MIN)
    {
	--SvIVX(TOPs);
	SvFLAGS(TOPs) &= ~(SVp_NOK|SVp_POK);
    }
    else
	sv_dec(TOPs);
    SvSETMAGIC(TOPs);
    return NORMAL;
}

PP(pp_postinc)
{
    djSP; dTARGET;
    if (SvREADONLY(TOPs) || SvTYPE(TOPs) > SVt_PVLV)
	croak(no_modify);
    sv_setsv(TARG, TOPs);
    if (SvIOK(TOPs) && !SvNOK(TOPs) && !SvPOK(TOPs) &&
    	SvIVX(TOPs) != IV_MAX)
    {
	++SvIVX(TOPs);
	SvFLAGS(TOPs) &= ~(SVp_NOK|SVp_POK);
    }
    else
	sv_inc(TOPs);
    SvSETMAGIC(TOPs);
    if (!SvOK(TARG))
	sv_setiv(TARG, 0);
    SETs(TARG);
    return NORMAL;
}

PP(pp_postdec)
{
    djSP; dTARGET;
    if(SvREADONLY(TOPs) || SvTYPE(TOPs) > SVt_PVLV)
	croak(no_modify);
    sv_setsv(TARG, TOPs);
    if (SvIOK(TOPs) && !SvNOK(TOPs) && !SvPOK(TOPs) &&
    	SvIVX(TOPs) != IV_MIN)
    {
	--SvIVX(TOPs);
	SvFLAGS(TOPs) &= ~(SVp_NOK|SVp_POK);
    }
    else
	sv_dec(TOPs);
    SvSETMAGIC(TOPs);
    SETs(TARG);
    return NORMAL;
}

/* Ordinary operators. */

PP(pp_pow)
{
    djSP; dATARGET; tryAMAGICbin(pow,opASSIGN); 
    {
      dPOPTOPnnrl;
      SETn( pow( left, right) );
      RETURN;
    }
}

PP(pp_multiply)
{
    djSP; dATARGET; tryAMAGICbin(mult,opASSIGN); 
    {
      dPOPTOPnnrl;
      SETn( left * right );
      RETURN;
    }
}

PP(pp_divide)
{
    djSP; dATARGET; tryAMAGICbin(div,opASSIGN); 
    {
      dPOPPOPnnrl;
      double value;
      if (right == 0.0)
	DIE("Illegal division by zero");
#ifdef SLOPPYDIVIDE
      /* insure that 20./5. == 4. */
      {
	IV k;
	if ((double)I_V(left)  == left &&
	    (double)I_V(right) == right &&
	    (k = I_V(left)/I_V(right))*I_V(right) == I_V(left)) {
	    value = k;
	} else {
	    value = left / right;
	}
      }
#else
      value = left / right;
#endif
      PUSHn( value );
      RETURN;
    }
}

PP(pp_modulo)
{
    djSP; dATARGET; tryAMAGICbin(mod,opASSIGN);
    {
      UV left;
      UV right;
      bool left_neg;
      bool right_neg;
      UV ans;

      if (SvIOK(TOPs) && !SvNOK(TOPs) && !SvPOK(TOPs)) {
	IV i = SvIVX(POPs);
	right = (right_neg = (i < 0)) ? -i : i;
      }
      else {
	double n = POPn;
	right = U_V((right_neg = (n < 0)) ? -n : n);
      }

      if (SvIOK(TOPs) && !SvNOK(TOPs) && !SvPOK(TOPs)) {
	IV i = SvIVX(POPs);
	left = (left_neg = (i < 0)) ? -i : i;
      }
      else {
	double n = POPn;
	left = U_V((left_neg = (n < 0)) ? -n : n);
      }

      if (!right)
	DIE("Illegal modulus zero");

      ans = left % right;
      if ((left_neg != right_neg) && ans)
	ans = right - ans;
      if (right_neg) {
	/* XXX may warn: unary minus operator applied to unsigned type */
	/* could change -foo to be (~foo)+1 instead	*/
	if (ans <= ~((UV)IV_MAX)+1)
	  sv_setiv(TARG, ~ans+1);
	else
	  sv_setnv(TARG, -(double)ans);
      }
      else
	sv_setuv(TARG, ans);
      PUSHTARG;
      RETURN;
    }
}

PP(pp_repeat)
{
  djSP; dATARGET; tryAMAGICbin(repeat,opASSIGN);
  {
    register I32 count = POPi;
    if (GIMME == G_ARRAY && op->op_private & OPpREPEAT_DOLIST) {
	dMARK;
	I32 items = SP - MARK;
	I32 max;

	max = items * count;
	MEXTEND(MARK, max);
	if (count > 1) {
	    while (SP > MARK) {
		if (*SP)
		    SvTEMP_off((*SP));
		SP--;
	    }
	    MARK++;
	    repeatcpy((char*)(MARK + items), (char*)MARK,
		items * sizeof(SV*), count - 1);
	    SP += max;
	}
	else if (count <= 0)
	    SP -= items;
    }
    else {	/* Note: mark already snarfed by pp_list */
	SV *tmpstr;
	STRLEN len;

	tmpstr = POPs;
	if (TARG == tmpstr && SvTHINKFIRST(tmpstr)) {
	    if (SvREADONLY(tmpstr) && curcop != &compiling)
		DIE("Can't x= to readonly value");
	    if (SvROK(tmpstr))
		sv_unref(tmpstr);
	}
	SvSetSV(TARG, tmpstr);
	SvPV_force(TARG, len);
	if (count != 1) {
	    if (count < 1)
		SvCUR_set(TARG, 0);
	    else {
		SvGROW(TARG, (count * len) + 1);
		repeatcpy(SvPVX(TARG) + len, SvPVX(TARG), len, count - 1);
		SvCUR(TARG) *= count;
	    }
	    *SvEND(TARG) = '\0';
	}
	(void)SvPOK_only(TARG);
	PUSHTARG;
    }
    RETURN;
  }
}

PP(pp_subtract)
{
    djSP; dATARGET; tryAMAGICbin(subtr,opASSIGN); 
    {
      dPOPTOPnnrl_ul;
      SETn( left - right );
      RETURN;
    }
}

PP(pp_left_shift)
{
    djSP; dATARGET; tryAMAGICbin(lshift,opASSIGN); 
    {
      IBW shift = POPi;
      if (op->op_private & HINT_INTEGER) {
	IBW i = TOPi;
	i = BWi(i) << shift;
	SETi(BWi(i));
      }
      else {
	UBW u = TOPu;
	u <<= shift;
	SETu(BWu(u));
      }
      RETURN;
    }
}

PP(pp_right_shift)
{
    djSP; dATARGET; tryAMAGICbin(rshift,opASSIGN); 
    {
      IBW shift = POPi;
      if (op->op_private & HINT_INTEGER) {
	IBW i = TOPi;
	i = BWi(i) >> shift;
	SETi(BWi(i));
      }
      else {
	UBW u = TOPu;
	u >>= shift;
	SETu(BWu(u));
      }
      RETURN;
    }
}

PP(pp_lt)
{
    djSP; tryAMAGICbinSET(lt,0); 
    {
      dPOPnv;
      SETs(boolSV(TOPn < value));
      RETURN;
    }
}

PP(pp_gt)
{
    djSP; tryAMAGICbinSET(gt,0); 
    {
      dPOPnv;
      SETs(boolSV(TOPn > value));
      RETURN;
    }
}

PP(pp_le)
{
    djSP; tryAMAGICbinSET(le,0); 
    {
      dPOPnv;
      SETs(boolSV(TOPn <= value));
      RETURN;
    }
}

PP(pp_ge)
{
    djSP; tryAMAGICbinSET(ge,0); 
    {
      dPOPnv;
      SETs(boolSV(TOPn >= value));
      RETURN;
    }
}

PP(pp_ne)
{
    djSP; tryAMAGICbinSET(ne,0); 
    {
      dPOPnv;
      SETs(boolSV(TOPn != value));
      RETURN;
    }
}

PP(pp_ncmp)
{
    djSP; dTARGET; tryAMAGICbin(ncmp,0); 
    {
      dPOPTOPnnrl;
      I32 value;

      if (left == right)
	value = 0;
      else if (left < right)
	value = -1;
      else if (left > right)
	value = 1;
      else {
	SETs(&sv_undef);
	RETURN;
      }
      SETi(value);
      RETURN;
    }
}

PP(pp_slt)
{
    djSP; tryAMAGICbinSET(slt,0); 
    {
      dPOPTOPssrl;
      int cmp = ((op->op_private & OPpLOCALE)
		 ? sv_cmp_locale(left, right)
		 : sv_cmp(left, right));
      SETs(boolSV(cmp < 0));
      RETURN;
    }
}

PP(pp_sgt)
{
    djSP; tryAMAGICbinSET(sgt,0); 
    {
      dPOPTOPssrl;
      int cmp = ((op->op_private & OPpLOCALE)
		 ? sv_cmp_locale(left, right)
		 : sv_cmp(left, right));
      SETs(boolSV(cmp > 0));
      RETURN;
    }
}

PP(pp_sle)
{
    djSP; tryAMAGICbinSET(sle,0); 
    {
      dPOPTOPssrl;
      int cmp = ((op->op_private & OPpLOCALE)
		 ? sv_cmp_locale(left, right)
		 : sv_cmp(left, right));
      SETs(boolSV(cmp <= 0));
      RETURN;
    }
}

PP(pp_sge)
{
    djSP; tryAMAGICbinSET(sge,0); 
    {
      dPOPTOPssrl;
      int cmp = ((op->op_private & OPpLOCALE)
		 ? sv_cmp_locale(left, right)
		 : sv_cmp(left, right));
      SETs(boolSV(cmp >= 0));
      RETURN;
    }
}

PP(pp_seq)
{
    djSP; tryAMAGICbinSET(seq,0); 
    {
      dPOPTOPssrl;
      SETs(boolSV(sv_eq(left, right)));
      RETURN;
    }
}

PP(pp_sne)
{
    djSP; tryAMAGICbinSET(sne,0); 
    {
      dPOPTOPssrl;
      SETs(boolSV(!sv_eq(left, right)));
      RETURN;
    }
}

PP(pp_scmp)
{
    djSP; dTARGET;  tryAMAGICbin(scmp,0);
    {
      dPOPTOPssrl;
      int cmp = ((op->op_private & OPpLOCALE)
		 ? sv_cmp_locale(left, right)
		 : sv_cmp(left, right));
      SETi( cmp );
      RETURN;
    }
}

PP(pp_bit_and)
{
    djSP; dATARGET; tryAMAGICbin(band,opASSIGN); 
    {
      dPOPTOPssrl;
      if (SvNIOKp(left) || SvNIOKp(right)) {
	if (op->op_private & HINT_INTEGER) {
	  IBW value = SvIV(left) & SvIV(right); 
	  SETi(BWi(value));
	}
	else {
	  UBW value = SvUV(left) & SvUV(right); 
	  SETu(BWu(value));
	}
      }
      else {
	do_vop(op->op_type, TARG, left, right);
	SETTARG;
      }
      RETURN;
    }
}

PP(pp_bit_xor)
{
    djSP; dATARGET; tryAMAGICbin(bxor,opASSIGN); 
    {
      dPOPTOPssrl;
      if (SvNIOKp(left) || SvNIOKp(right)) {
	if (op->op_private & HINT_INTEGER) {
	  IBW value = (USE_LEFT(left) ? SvIV(left) : 0) ^ SvIV(right); 
	  SETi(BWi(value));
	}
	else {
	  UBW value = (USE_LEFT(left) ? SvUV(left) : 0) ^ SvUV(right); 
	  SETu(BWu(value));
	}
      }
      else {
	do_vop(op->op_type, TARG, left, right);
	SETTARG;
      }
      RETURN;
    }
}

PP(pp_bit_or)
{
    djSP; dATARGET; tryAMAGICbin(bor,opASSIGN); 
    {
      dPOPTOPssrl;
      if (SvNIOKp(left) || SvNIOKp(right)) {
	if (op->op_private & HINT_INTEGER) {
	  IBW value = (USE_LEFT(left) ? SvIV(left) : 0) | SvIV(right); 
	  SETi(BWi(value));
	}
	else {
	  UBW value = (USE_LEFT(left) ? SvUV(left) : 0) | SvUV(right); 
	  SETu(BWu(value));
	}
      }
      else {
	do_vop(op->op_type, TARG, left, right);
	SETTARG;
      }
      RETURN;
    }
}

PP(pp_negate)
{
    djSP; dTARGET; tryAMAGICun(neg);
    {
	dTOPss;
	if (SvGMAGICAL(sv))
	    mg_get(sv);
	if (SvIOKp(sv) && !SvNOKp(sv) && !SvPOKp(sv) && SvIVX(sv) != IV_MIN)
	    SETi(-SvIVX(sv));
	else if (SvNIOKp(sv))
	    SETn(-SvNV(sv));
	else if (SvPOKp(sv)) {
	    STRLEN len;
	    char *s = SvPV(sv, len);
	    if (isIDFIRST(*s)) {
		sv_setpvn(TARG, "-", 1);
		sv_catsv(TARG, sv);
	    }
	    else if (*s == '+' || *s == '-') {
		sv_setsv(TARG, sv);
		*SvPV_force(TARG, len) = *s == '-' ? '+' : '-';
	    }
	    else
		sv_setnv(TARG, -SvNV(sv));
	    SETTARG;
	}
	else
	    SETn(-SvNV(sv));
    }
    RETURN;
}

PP(pp_not)
{
#ifdef OVERLOAD
    djSP; tryAMAGICunSET(not);
#endif /* OVERLOAD */
    *stack_sp = boolSV(!SvTRUE(*stack_sp));
    return NORMAL;
}

PP(pp_complement)
{
    djSP; dTARGET; tryAMAGICun(compl); 
    {
      dTOPss;
      if (SvNIOKp(sv)) {
	if (op->op_private & HINT_INTEGER) {
	  IBW value = ~SvIV(sv);
	  SETi(BWi(value));
	}
	else {
	  UBW value = ~SvUV(sv);
	  SETu(BWu(value));
	}
      }
      else {
	register char *tmps;
	register long *tmpl;
	register I32 anum;
	STRLEN len;

	SvSetSV(TARG, sv);
	tmps = SvPV_force(TARG, len);
	anum = len;
#ifdef LIBERAL
	for ( ; anum && (unsigned long)tmps % sizeof(long); anum--, tmps++)
	    *tmps = ~*tmps;
	tmpl = (long*)tmps;
	for ( ; anum >= sizeof(long); anum -= sizeof(long), tmpl++)
	    *tmpl = ~*tmpl;
	tmps = (char*)tmpl;
#endif
	for ( ; anum > 0; anum--, tmps++)
	    *tmps = ~*tmps;

	SETs(TARG);
      }
      RETURN;
    }
}

/* integer versions of some of the above */

PP(pp_i_multiply)
{
    djSP; dATARGET; tryAMAGICbin(mult,opASSIGN); 
    {
      dPOPTOPiirl;
      SETi( left * right );
      RETURN;
    }
}

PP(pp_i_divide)
{
    djSP; dATARGET; tryAMAGICbin(div,opASSIGN); 
    {
      dPOPiv;
      if (value == 0)
	DIE("Illegal division by zero");
      value = POPi / value;
      PUSHi( value );
      RETURN;
    }
}

PP(pp_i_modulo)
{
    djSP; dATARGET; tryAMAGICbin(mod,opASSIGN); 
    {
      dPOPTOPiirl;
      if (!right)
	DIE("Illegal modulus zero");
      SETi( left % right );
      RETURN;
    }
}

PP(pp_i_add)
{
    djSP; dATARGET; tryAMAGICbin(add,opASSIGN); 
    {
      dPOPTOPiirl;
      SETi( left + right );
      RETURN;
    }
}

PP(pp_i_subtract)
{
    djSP; dATARGET; tryAMAGICbin(subtr,opASSIGN); 
    {
      dPOPTOPiirl;
      SETi( left - right );
      RETURN;
    }
}

PP(pp_i_lt)
{
    djSP; tryAMAGICbinSET(lt,0); 
    {
      dPOPTOPiirl;
      SETs(boolSV(left < right));
      RETURN;
    }
}

PP(pp_i_gt)
{
    djSP; tryAMAGICbinSET(gt,0); 
    {
      dPOPTOPiirl;
      SETs(boolSV(left > right));
      RETURN;
    }
}

PP(pp_i_le)
{
    djSP; tryAMAGICbinSET(le,0); 
    {
      dPOPTOPiirl;
      SETs(boolSV(left <= right));
      RETURN;
    }
}

PP(pp_i_ge)
{
    djSP; tryAMAGICbinSET(ge,0); 
    {
      dPOPTOPiirl;
      SETs(boolSV(left >= right));
      RETURN;
    }
}

PP(pp_i_eq)
{
    djSP; tryAMAGICbinSET(eq,0); 
    {
      dPOPTOPiirl;
      SETs(boolSV(left == right));
      RETURN;
    }
}

PP(pp_i_ne)
{
    djSP; tryAMAGICbinSET(ne,0); 
    {
      dPOPTOPiirl;
      SETs(boolSV(left != right));
      RETURN;
    }
}

PP(pp_i_ncmp)
{
    djSP; dTARGET; tryAMAGICbin(ncmp,0); 
    {
      dPOPTOPiirl;
      I32 value;

      if (left > right)
	value = 1;
      else if (left < right)
	value = -1;
      else
	value = 0;
      SETi(value);
      RETURN;
    }
}

PP(pp_i_negate)
{
    djSP; dTARGET; tryAMAGICun(neg);
    SETi(-TOPi);
    RETURN;
}

/* High falutin' math. */

PP(pp_atan2)
{
    djSP; dTARGET; tryAMAGICbin(atan2,0); 
    {
      dPOPTOPnnrl;
      SETn(atan2(left, right));
      RETURN;
    }
}

PP(pp_sin)
{
    djSP; dTARGET; tryAMAGICun(sin);
    {
      double value;
      value = POPn;
      value = sin(value);
      XPUSHn(value);
      RETURN;
    }
}

PP(pp_cos)
{
    djSP; dTARGET; tryAMAGICun(cos);
    {
      double value;
      value = POPn;
      value = cos(value);
      XPUSHn(value);
      RETURN;
    }
}

PP(pp_rand)
{
    djSP; dTARGET;
    double value;
    if (MAXARG < 1)
	value = 1.0;
    else
	value = POPn;
    if (value == 0.0)
	value = 1.0;
    if (!srand_called) {
	(void)srand((unsigned)seed());
	srand_called = TRUE;
    }
#if RANDBITS == 31
    value = rand() * value / 2147483648.0;
#else
#if RANDBITS == 16
    value = rand() * value / 65536.0;
#else
#if RANDBITS == 15
    value = rand() * value / 32768.0;
#else
    value = rand() * value / (double)(((unsigned long)1) << RANDBITS);
#endif
#endif
#endif
    XPUSHn(value);
    RETURN;
}

PP(pp_srand)
{
    djSP;
    UV anum;
    if (MAXARG < 1)
	anum = seed();
    else
	anum = POPu;
    (void)srand((unsigned)anum);
    srand_called = TRUE;
    EXTEND(SP, 1);
    RETPUSHYES;
}

static U32
seed(void)
{
    /*
     * This is really just a quick hack which grabs various garbage
     * values.  It really should be a real hash algorithm which
     * spreads the effect of every input bit onto every output bit,
     * if someone who knows about such tings would bother to write it.
     * Might be a good idea to add that function to CORE as well.
     * No numbers below come from careful analysis or anyting here,
     * except they are primes and SEED_C1 > 1E6 to get a full-width
     * value from (tv_sec * SEED_C1 + tv_usec).  The multipliers should
     * probably be bigger too.
     */
#if RANDBITS > 16
#  define SEED_C1	1000003
#define   SEED_C4	73819
#else
#  define SEED_C1	25747
#define   SEED_C4	20639
#endif
#define   SEED_C2	3
#define   SEED_C3	269
#define   SEED_C5	26107

    dTHR;
    U32 u;
#ifdef VMS
#  include <starlet.h>
    /* when[] = (low 32 bits, high 32 bits) of time since epoch
     * in 100-ns units, typically incremented ever 10 ms.        */
    unsigned int when[2];
    _ckvmssts(sys$gettim(when));
    u = (U32)SEED_C1 * when[0] + (U32)SEED_C2 * when[1];
#else
#  ifdef HAS_GETTIMEOFDAY
    struct timeval when;
    gettimeofday(&when,(struct timezone *) 0);
    u = (U32)SEED_C1 * when.tv_sec + (U32)SEED_C2 * when.tv_usec;
#  else
    Time_t when;
    (void)time(&when);
    u = (U32)SEED_C1 * when;
#  endif
#endif
    u += SEED_C3 * (U32)getpid();
    u += SEED_C4 * (U32)(UV)stack_sp;
#ifndef PLAN9           /* XXX Plan9 assembler chokes on this; fix needed  */
    u += SEED_C5 * (U32)(UV)&when;
#endif
    return u;
}

PP(pp_exp)
{
    djSP; dTARGET; tryAMAGICun(exp);
    {
      double value;
      value = POPn;
      value = exp(value);
      XPUSHn(value);
      RETURN;
    }
}

PP(pp_log)
{
    djSP; dTARGET; tryAMAGICun(log);
    {
      double value;
      value = POPn;
      if (value <= 0.0) {
	SET_NUMERIC_STANDARD();
	DIE("Can't take log of %g", value);
      }
      value = log(value);
      XPUSHn(value);
      RETURN;
    }
}

PP(pp_sqrt)
{
    djSP; dTARGET; tryAMAGICun(sqrt);
    {
      double value;
      value = POPn;
      if (value < 0.0) {
	SET_NUMERIC_STANDARD();
	DIE("Can't take sqrt of %g", value);
      }
      value = sqrt(value);
      XPUSHn(value);
      RETURN;
    }
}

PP(pp_int)
{
    djSP; dTARGET;
    {
      double value = TOPn;
      IV iv;

      if (SvIOKp(TOPs) && !SvNOKp(TOPs) && !SvPOKp(TOPs)) {
	iv = SvIVX(TOPs);
	SETi(iv);
      }
      else {
	if (value >= 0.0)
	  (void)modf(value, &value);
	else {
	  (void)modf(-value, &value);
	  value = -value;
	}
	iv = I_V(value);
	if (iv == value)
	  SETi(iv);
	else
	  SETn(value);
      }
    }
    RETURN;
}

PP(pp_abs)
{
    djSP; dTARGET; tryAMAGICun(abs);
    {
      double value = TOPn;
      IV iv;

      if (SvIOKp(TOPs) && !SvNOKp(TOPs) && !SvPOKp(TOPs) &&
	  (iv = SvIVX(TOPs)) != IV_MIN) {
	if (iv < 0)
	  iv = -iv;
	SETi(iv);
      }
      else {
	if (value < 0.0)
	    value = -value;
	SETn(value);
      }
    }
    RETURN;
}

PP(pp_hex)
{
    djSP; dTARGET;
    char *tmps;
    I32 argtype;

    tmps = POPp;
    XPUSHu(scan_hex(tmps, 99, &argtype));
    RETURN;
}

PP(pp_oct)
{
    djSP; dTARGET;
    UV value;
    I32 argtype;
    char *tmps;

    tmps = POPp;
    while (*tmps && isSPACE(*tmps))
	tmps++;
    if (*tmps == '0')
	tmps++;
    if (*tmps == 'x')
	value = scan_hex(++tmps, 99, &argtype);
    else
	value = scan_oct(tmps, 99, &argtype);
    XPUSHu(value);
    RETURN;
}

/* String stuff. */

PP(pp_length)
{
    djSP; dTARGET;
    SETi( sv_len(TOPs) );
    RETURN;
}

PP(pp_substr)
{
    djSP; dTARGET;
    SV *sv;
    I32 len;
    STRLEN curlen;
    I32 pos;
    I32 rem;
    I32 fail;
    I32 lvalue = op->op_flags & OPf_MOD;
    char *tmps;
    I32 arybase = curcop->cop_arybase;

    if (MAXARG > 2)
	len = POPi;
    pos = POPi;
    sv = POPs;
    tmps = SvPV(sv, curlen);
    if (pos >= arybase) {
	pos -= arybase;
	rem = curlen-pos;
	fail = rem;
        if (MAXARG > 2) {
            if (len < 0) {
	        rem += len;
                if (rem < 0)
                    rem = 0;
            }
            else if (rem > len)
                     rem = len;
        }
    }
    else {
        pos += curlen;
        if (MAXARG < 3)
            rem = curlen;
        else if (len >= 0) {
            rem = pos+len;
            if (rem > (I32)curlen)
                rem = curlen;
        }
        else {
            rem = curlen+len;
            if (rem < pos)
                rem = pos;
        }
        if (pos < 0)
            pos = 0;
        fail = rem;
        rem -= pos;
    }
    if (fail < 0) {
	if (dowarn || lvalue) 
	    warn("substr outside of string");
	RETPUSHUNDEF;
    }
    else {
	tmps += pos;
	sv_setpvn(TARG, tmps, rem);
	if (lvalue) {			/* it's an lvalue! */
	    if (!SvGMAGICAL(sv)) {
		if (SvROK(sv)) {
		    SvPV_force(sv,na);
		    if (dowarn)
			warn("Attempt to use reference as lvalue in substr");
		}
		if (SvOK(sv))		/* is it defined ? */
		    (void)SvPOK_only(sv);
		else
		    sv_setpvn(sv,"",0);	/* avoid lexical reincarnation */
	    }

	    if (SvTYPE(TARG) < SVt_PVLV) {
		sv_upgrade(TARG, SVt_PVLV);
		sv_magic(TARG, Nullsv, 'x', Nullch, 0);
	    }

	    LvTYPE(TARG) = 'x';
	    LvTARG(TARG) = sv;
	    LvTARGOFF(TARG) = pos;
	    LvTARGLEN(TARG) = rem; 
	}
    }
    PUSHs(TARG);		/* avoid SvSETMAGIC here */
    RETURN;
}

PP(pp_vec)
{
    djSP; dTARGET;
    register I32 size = POPi;
    register I32 offset = POPi;
    register SV *src = POPs;
    I32 lvalue = op->op_flags & OPf_MOD;
    STRLEN srclen;
    unsigned char *s = (unsigned char*)SvPV(src, srclen);
    unsigned long retnum;
    I32 len;

    offset *= size;		/* turn into bit offset */
    len = (offset + size + 7) / 8;
    if (offset < 0 || size < 1)
	retnum = 0;
    else {
	if (lvalue) {                      /* it's an lvalue! */
	    if (SvTYPE(TARG) < SVt_PVLV) {
		sv_upgrade(TARG, SVt_PVLV);
		sv_magic(TARG, Nullsv, 'v', Nullch, 0);
	    }

	    LvTYPE(TARG) = 'v';
	    LvTARG(TARG) = src;
	    LvTARGOFF(TARG) = offset; 
	    LvTARGLEN(TARG) = size; 
	}
	if (len > srclen) {
	    if (size <= 8)
		retnum = 0;
	    else {
		offset >>= 3;
		if (size == 16) {
		    if (offset >= srclen)
			retnum = 0;
		    else
			retnum = (unsigned long) s[offset] << 8;
		}
		else if (size == 32) {
		    if (offset >= srclen)
			retnum = 0;
		    else if (offset + 1 >= srclen)
			retnum = (unsigned long) s[offset] << 24;
		    else if (offset + 2 >= srclen)
			retnum = ((unsigned long) s[offset] << 24) +
			    ((unsigned long) s[offset + 1] << 16);
		    else
			retnum = ((unsigned long) s[offset] << 24) +
			    ((unsigned long) s[offset + 1] << 16) +
			    (s[offset + 2] << 8);
		}
	    }
	}
	else if (size < 8)
	    retnum = (s[offset >> 3] >> (offset & 7)) & ((1 << size) - 1);
	else {
	    offset >>= 3;
	    if (size == 8)
		retnum = s[offset];
	    else if (size == 16)
		retnum = ((unsigned long) s[offset] << 8) + s[offset+1];
	    else if (size == 32)
		retnum = ((unsigned long) s[offset] << 24) +
			((unsigned long) s[offset + 1] << 16) +
			(s[offset + 2] << 8) + s[offset+3];
	}
    }

    sv_setiv(TARG, (IV)retnum);
    PUSHs(TARG);
    RETURN;
}

PP(pp_index)
{
    djSP; dTARGET;
    SV *big;
    SV *little;
    I32 offset;
    I32 retval;
    char *tmps;
    char *tmps2;
    STRLEN biglen;
    I32 arybase = curcop->cop_arybase;

    if (MAXARG < 3)
	offset = 0;
    else
	offset = POPi - arybase;
    little = POPs;
    big = POPs;
    tmps = SvPV(big, biglen);
    if (offset < 0)
	offset = 0;
    else if (offset > biglen)
	offset = biglen;
    if (!(tmps2 = fbm_instr((unsigned char*)tmps + offset,
      (unsigned char*)tmps + biglen, little)))
	retval = -1 + arybase;
    else
	retval = tmps2 - tmps + arybase;
    PUSHi(retval);
    RETURN;
}

PP(pp_rindex)
{
    djSP; dTARGET;
    SV *big;
    SV *little;
    STRLEN blen;
    STRLEN llen;
    SV *offstr;
    I32 offset;
    I32 retval;
    char *tmps;
    char *tmps2;
    I32 arybase = curcop->cop_arybase;

    if (MAXARG >= 3)
	offstr = POPs;
    little = POPs;
    big = POPs;
    tmps2 = SvPV(little, llen);
    tmps = SvPV(big, blen);
    if (MAXARG < 3)
	offset = blen;
    else
	offset = SvIV(offstr) - arybase + llen;
    if (offset < 0)
	offset = 0;
    else if (offset > blen)
	offset = blen;
    if (!(tmps2 = rninstr(tmps,  tmps  + offset,
			  tmps2, tmps2 + llen)))
	retval = -1 + arybase;
    else
	retval = tmps2 - tmps + arybase;
    PUSHi(retval);
    RETURN;
}

PP(pp_sprintf)
{
    djSP; dMARK; dORIGMARK; dTARGET;
#ifdef USE_LOCALE_NUMERIC
    if (op->op_private & OPpLOCALE)
	SET_NUMERIC_LOCAL();
    else
	SET_NUMERIC_STANDARD();
#endif
    do_sprintf(TARG, SP-MARK, MARK+1);
    TAINT_IF(SvTAINTED(TARG));
    SP = ORIGMARK;
    PUSHTARG;
    RETURN;
}

PP(pp_ord)
{
    djSP; dTARGET;
    I32 value;
    char *tmps;

#ifndef I286
    tmps = POPp;
    value = (I32) (*tmps & 255);
#else
    I32 anum;
    tmps = POPp;
    anum = (I32) *tmps;
    value = (I32) (anum & 255);
#endif
    XPUSHi(value);
    RETURN;
}

PP(pp_chr)
{
    djSP; dTARGET;
    char *tmps;

    (void)SvUPGRADE(TARG,SVt_PV);
    SvGROW(TARG,2);
    SvCUR_set(TARG, 1);
    tmps = SvPVX(TARG);
    *tmps++ = POPi;
    *tmps = '\0';
    (void)SvPOK_only(TARG);
    XPUSHs(TARG);
    RETURN;
}

PP(pp_crypt)
{
    djSP; dTARGET; dPOPTOPssrl;
#ifdef HAS_CRYPT
    char *tmps = SvPV(left, na);
#ifdef FCRYPT
    sv_setpv(TARG, fcrypt(tmps, SvPV(right, na)));
#else
    sv_setpv(TARG, crypt(tmps, SvPV(right, na)));
#endif
#else
    DIE(
      "The crypt() function is unimplemented due to excessive paranoia.");
#endif
    SETs(TARG);
    RETURN;
}

PP(pp_ucfirst)
{
    djSP;
    SV *sv = TOPs;
    register char *s;

    if (!SvPADTMP(sv)) {
	dTARGET;
	sv_setsv(TARG, sv);
	sv = TARG;
	SETs(sv);
    }
    s = SvPV_force(sv, na);
    if (*s) {
	if (op->op_private & OPpLOCALE) {
	    TAINT;
	    SvTAINTED_on(sv);
	    *s = toUPPER_LC(*s);
	}
	else
	    *s = toUPPER(*s);
    }

    RETURN;
}

PP(pp_lcfirst)
{
    djSP;
    SV *sv = TOPs;
    register char *s;

    if (!SvPADTMP(sv)) {
	dTARGET;
	sv_setsv(TARG, sv);
	sv = TARG;
	SETs(sv);
    }
    s = SvPV_force(sv, na);
    if (*s) {
	if (op->op_private & OPpLOCALE) {
	    TAINT;
	    SvTAINTED_on(sv);
	    *s = toLOWER_LC(*s);
	}
	else
	    *s = toLOWER(*s);
    }

    SETs(sv);
    RETURN;
}

PP(pp_uc)
{
    djSP;
    SV *sv = TOPs;
    register char *s;
    STRLEN len;

    if (!SvPADTMP(sv)) {
	dTARGET;
	sv_setsv(TARG, sv);
	sv = TARG;
	SETs(sv);
    }

    s = SvPV_force(sv, len);
    if (len) {
	register char *send = s + len;

	if (op->op_private & OPpLOCALE) {
	    TAINT;
	    SvTAINTED_on(sv);
	    for (; s < send; s++)
		*s = toUPPER_LC(*s);
	}
	else {
	    for (; s < send; s++)
		*s = toUPPER(*s);
	}
    }
    RETURN;
}

PP(pp_lc)
{
    djSP;
    SV *sv = TOPs;
    register char *s;
    STRLEN len;

    if (!SvPADTMP(sv)) {
	dTARGET;
	sv_setsv(TARG, sv);
	sv = TARG;
	SETs(sv);
    }

    s = SvPV_force(sv, len);
    if (len) {
	register char *send = s + len;

	if (op->op_private & OPpLOCALE) {
	    TAINT;
	    SvTAINTED_on(sv);
	    for (; s < send; s++)
		*s = toLOWER_LC(*s);
	}
	else {
	    for (; s < send; s++)
		*s = toLOWER(*s);
	}
    }
    RETURN;
}

PP(pp_quotemeta)
{
    djSP; dTARGET;
    SV *sv = TOPs;
    STRLEN len;
    register char *s = SvPV(sv,len);
    register char *d;

    if (len) {
	(void)SvUPGRADE(TARG, SVt_PV);
	SvGROW(TARG, (len * 2) + 1);
	d = SvPVX(TARG);
	while (len--) {
	    if (!isALNUM(*s))
		*d++ = '\\';
	    *d++ = *s++;
	}
	*d = '\0';
	SvCUR_set(TARG, d - SvPVX(TARG));
	(void)SvPOK_only(TARG);
    }
    else
	sv_setpvn(TARG, s, len);
    SETs(TARG);
    RETURN;
}

/* Arrays. */

PP(pp_aslice)
{
    djSP; dMARK; dORIGMARK;
    register SV** svp;
    register AV* av = (AV*)POPs;
    register I32 lval = op->op_flags & OPf_MOD;
    I32 arybase = curcop->cop_arybase;
    I32 elem;

    if (SvTYPE(av) == SVt_PVAV) {
	if (lval && op->op_private & OPpLVAL_INTRO) {
	    I32 max = -1;
	    for (svp = mark + 1; svp <= sp; svp++) {
		elem = SvIVx(*svp);
		if (elem > max)
		    max = elem;
	    }
	    if (max > AvMAX(av))
		av_extend(av, max);
	}
	while (++MARK <= SP) {
	    elem = SvIVx(*MARK);

	    if (elem > 0)
		elem -= arybase;
	    svp = av_fetch(av, elem, lval);
	    if (lval) {
		if (!svp || *svp == &sv_undef)
		    DIE(no_aelem, elem);
		if (op->op_private & OPpLVAL_INTRO)
		    save_svref(svp);
	    }
	    *MARK = svp ? *svp : &sv_undef;
	}
    }
    if (GIMME != G_ARRAY) {
	MARK = ORIGMARK;
	*++MARK = *SP;
	SP = MARK;
    }
    RETURN;
}

/* Associative arrays. */

PP(pp_each)
{
    djSP; dTARGET;
    HV *hash = (HV*)POPs;
    HE *entry;
    I32 gimme = GIMME_V;
    I32 realhv = (SvTYPE(hash) == SVt_PVHV);
    
    PUTBACK;
    /* might clobber stack_sp */
    entry = realhv ? hv_iternext(hash) : avhv_iternext((AV*)hash);
    SPAGAIN;

    EXTEND(SP, 2);
    if (entry) {
	PUSHs(hv_iterkeysv(entry));	/* won't clobber stack_sp */
	if (gimme == G_ARRAY) {
	    PUTBACK;
	    /* might clobber stack_sp */
	    sv_setsv(TARG, realhv ?
		     hv_iterval(hash, entry) : avhv_iterval((AV*)hash, entry));
	    SPAGAIN;
	    PUSHs(TARG);
	}
    }
    else if (gimme == G_SCALAR)
	RETPUSHUNDEF;

    RETURN;
}

PP(pp_values)
{
    return do_kv(ARGS);
}

PP(pp_keys)
{
    return do_kv(ARGS);
}

PP(pp_delete)
{
    djSP;
    I32 gimme = GIMME_V;
    I32 discard = (gimme == G_VOID) ? G_DISCARD : 0;
    SV *sv;
    HV *hv;

    if (op->op_private & OPpSLICE) {
	dMARK; dORIGMARK;
	U32 hvtype;
	hv = (HV*)POPs;
	hvtype = SvTYPE(hv);
	while (++MARK <= SP) {
	    if (hvtype == SVt_PVHV)
		sv = hv_delete_ent(hv, *MARK, discard, 0);
	    else if (hvtype == SVt_PVAV)
		sv = avhv_delete_ent((AV*)hv, *MARK, discard, 0);
	    else
		DIE("Not a HASH reference");
	    *MARK = sv ? sv : &sv_undef;
	}
	if (discard)
	    SP = ORIGMARK;
	else if (gimme == G_SCALAR) {
	    MARK = ORIGMARK;
	    *++MARK = *SP;
	    SP = MARK;
	}
    }
    else {
	SV *keysv = POPs;
	hv = (HV*)POPs;
	if (SvTYPE(hv) == SVt_PVHV)
	    sv = hv_delete_ent(hv, keysv, discard, 0);
	else if (SvTYPE(hv) == SVt_PVAV)
	    sv = avhv_delete_ent((AV*)hv, keysv, discard, 0);
	else
	    DIE("Not a HASH reference");
	if (!sv)
	    sv = &sv_undef;
	if (!discard)
	    PUSHs(sv);
    }
    RETURN;
}

PP(pp_exists)
{
    djSP;
    SV *tmpsv = POPs;
    HV *hv = (HV*)POPs;
    if (SvTYPE(hv) == SVt_PVHV) {
	if (hv_exists_ent(hv, tmpsv, 0))
	    RETPUSHYES;
    } else if (SvTYPE(hv) == SVt_PVAV) {
	if (avhv_exists_ent((AV*)hv, tmpsv, 0))
	    RETPUSHYES;
    } else {
	DIE("Not a HASH reference");
    }
    RETPUSHNO;
}

PP(pp_hslice)
{
    djSP; dMARK; dORIGMARK;
    register HE *he;
    register HV *hv = (HV*)POPs;
    register I32 lval = op->op_flags & OPf_MOD;
    I32 realhv = (SvTYPE(hv) == SVt_PVHV);

    if (realhv || SvTYPE(hv) == SVt_PVAV) {
	while (++MARK <= SP) {
	    SV *keysv = *MARK;
	    SV **svp;
	    if (realhv) {
		he = hv_fetch_ent(hv, keysv, lval, 0);
		svp = he ? &HeVAL(he) : 0;
	    } else {
		svp = avhv_fetch_ent((AV*)hv, keysv, lval, 0);
	    }
	    if (lval) {
		if (!he || HeVAL(he) == &sv_undef)
		    DIE(no_helem, SvPV(keysv, na));
		if (op->op_private & OPpLVAL_INTRO)
		    save_svref(&HeVAL(he));
	    }
	    *MARK = he ? HeVAL(he) : &sv_undef;
	}
    }
    if (GIMME != G_ARRAY) {
	MARK = ORIGMARK;
	*++MARK = *SP;
	SP = MARK;
    }
    RETURN;
}

/* List operators. */

PP(pp_list)
{
    djSP; dMARK;
    if (GIMME != G_ARRAY) {
	if (++MARK <= SP)
	    *MARK = *SP;		/* unwanted list, return last item */
	else
	    *MARK = &sv_undef;
	SP = MARK;
    }
    RETURN;
}

PP(pp_lslice)
{
    djSP;
    SV **lastrelem = stack_sp;
    SV **lastlelem = stack_base + POPMARK;
    SV **firstlelem = stack_base + POPMARK + 1;
    register SV **firstrelem = lastlelem + 1;
    I32 arybase = curcop->cop_arybase;
    I32 lval = op->op_flags & OPf_MOD;
    I32 is_something_there = lval;

    register I32 max = lastrelem - lastlelem;
    register SV **lelem;
    register I32 ix;

    if (GIMME != G_ARRAY) {
	ix = SvIVx(*lastlelem);
	if (ix < 0)
	    ix += max;
	else
	    ix -= arybase;
	if (ix < 0 || ix >= max)
	    *firstlelem = &sv_undef;
	else
	    *firstlelem = firstrelem[ix];
	SP = firstlelem;
	RETURN;
    }

    if (max == 0) {
	SP = firstlelem - 1;
	RETURN;
    }

    for (lelem = firstlelem; lelem <= lastlelem; lelem++) {
	ix = SvIVx(*lelem);
	if (ix < 0) {
	    ix += max;
	    if (ix < 0)
		*lelem = &sv_undef;
	    else if (!(*lelem = firstrelem[ix]))
		*lelem = &sv_undef;
	}
	else {
	    ix -= arybase;
	    if (ix >= max || !(*lelem = firstrelem[ix]))
		*lelem = &sv_undef;
	}
	if (!is_something_there && (SvOK(*lelem) || SvGMAGICAL(*lelem)))
	    is_something_there = TRUE;
    }
    if (is_something_there)
	SP = lastlelem;
    else
	SP = firstlelem - 1;
    RETURN;
}

PP(pp_anonlist)
{
    djSP; dMARK; dORIGMARK;
    I32 items = SP - MARK;
    SV *av = sv_2mortal((SV*)av_make(items, MARK+1));
    SP = ORIGMARK;		/* av_make() might realloc stack_sp */
    XPUSHs(av);
    RETURN;
}

PP(pp_anonhash)
{
    djSP; dMARK; dORIGMARK;
    HV* hv = (HV*)sv_2mortal((SV*)newHV());

    while (MARK < SP) {
	SV* key = *++MARK;
	SV *val = NEWSV(46, 0);
	if (MARK < SP)
	    sv_setsv(val, *++MARK);
	else if (dowarn)
	    warn("Odd number of elements in hash list");
	(void)hv_store_ent(hv,key,val,0);
    }
    SP = ORIGMARK;
    XPUSHs((SV*)hv);
    RETURN;
}

PP(pp_splice)
{
    djSP; dMARK; dORIGMARK;
    register AV *ary = (AV*)*++MARK;
    register SV **src;
    register SV **dst;
    register I32 i;
    register I32 offset;
    register I32 length;
    I32 newlen;
    I32 after;
    I32 diff;
    SV **tmparyval = 0;

    SP++;

    if (++MARK < SP) {
	offset = i = SvIVx(*MARK);
	if (offset < 0)
	    offset += AvFILL(ary) + 1;
	else
	    offset -= curcop->cop_arybase;
	if (offset < 0)
	    DIE(no_aelem, i);
	if (++MARK < SP) {
	    length = SvIVx(*MARK++);
	    if (length < 0)
		length = 0;
	}
	else
	    length = AvMAX(ary) + 1;		/* close enough to infinity */
    }
    else {
	offset = 0;
	length = AvMAX(ary) + 1;
    }
    if (offset > AvFILL(ary) + 1)
	offset = AvFILL(ary) + 1;
    after = AvFILL(ary) + 1 - (offset + length);
    if (after < 0) {				/* not that much array */
	length += after;			/* offset+length now in array */
	after = 0;
	if (!AvALLOC(ary))
	    av_extend(ary, 0);
    }

    /* At this point, MARK .. SP-1 is our new LIST */

    newlen = SP - MARK;
    diff = newlen - length;
    if (newlen && !AvREAL(ary)) {
	if (AvREIFY(ary))
	    av_reify(ary);
	else
	    assert(AvREAL(ary));		/* would leak, so croak */
    }

    if (diff < 0) {				/* shrinking the area */
	if (newlen) {
	    New(451, tmparyval, newlen, SV*);	/* so remember insertion */
	    Copy(MARK, tmparyval, newlen, SV*);
	}

	MARK = ORIGMARK + 1;
	if (GIMME == G_ARRAY) {			/* copy return vals to stack */
	    MEXTEND(MARK, length);
	    Copy(AvARRAY(ary)+offset, MARK, length, SV*);
	    if (AvREAL(ary)) {
		EXTEND_MORTAL(length);
		for (i = length, dst = MARK; i; i--) {
		    if (!SvIMMORTAL(*dst))
			sv_2mortal(*dst);	/* free them eventualy */
		    dst++;
		}
	    }
	    MARK += length - 1;
	}
	else {
	    *MARK = AvARRAY(ary)[offset+length-1];
	    if (AvREAL(ary)) {
		if (!SvIMMORTAL(*MARK))
		    sv_2mortal(*MARK);
		for (i = length - 1, dst = &AvARRAY(ary)[offset]; i > 0; i--)
		    SvREFCNT_dec(*dst++);	/* free them now */
	    }
	}
	AvFILL(ary) += diff;

	/* pull up or down? */

	if (offset < after) {			/* easier to pull up */
	    if (offset) {			/* esp. if nothing to pull */
		src = &AvARRAY(ary)[offset-1];
		dst = src - diff;		/* diff is negative */
		for (i = offset; i > 0; i--)	/* can't trust Copy */
		    *dst-- = *src--;
	    }
	    dst = AvARRAY(ary);
	    SvPVX(ary) = (char*)(AvARRAY(ary) - diff); /* diff is negative */
	    AvMAX(ary) += diff;
	}
	else {
	    if (after) {			/* anything to pull down? */
		src = AvARRAY(ary) + offset + length;
		dst = src + diff;		/* diff is negative */
		Move(src, dst, after, SV*);
	    }
	    dst = &AvARRAY(ary)[AvFILL(ary)+1];
						/* avoid later double free */
	}
	i = -diff;
	while (i)
	    dst[--i] = &sv_undef;
	
	if (newlen) {
	    for (src = tmparyval, dst = AvARRAY(ary) + offset;
	      newlen; newlen--) {
		*dst = NEWSV(46, 0);
		sv_setsv(*dst++, *src++);
	    }
	    Safefree(tmparyval);
	}
    }
    else {					/* no, expanding (or same) */
	if (length) {
	    New(452, tmparyval, length, SV*);	/* so remember deletion */
	    Copy(AvARRAY(ary)+offset, tmparyval, length, SV*);
	}

	if (diff > 0) {				/* expanding */

	    /* push up or down? */

	    if (offset < after && diff <= AvARRAY(ary) - AvALLOC(ary)) {
		if (offset) {
		    src = AvARRAY(ary);
		    dst = src - diff;
		    Move(src, dst, offset, SV*);
		}
		SvPVX(ary) = (char*)(AvARRAY(ary) - diff);/* diff is positive */
		AvMAX(ary) += diff;
		AvFILL(ary) += diff;
	    }
	    else {
		if (AvFILL(ary) + diff >= AvMAX(ary))	/* oh, well */
		    av_extend(ary, AvFILL(ary) + diff);
		AvFILL(ary) += diff;

		if (after) {
		    dst = AvARRAY(ary) + AvFILL(ary);
		    src = dst - diff;
		    for (i = after; i; i--) {
			*dst-- = *src--;
		    }
		}
	    }
	}

	for (src = MARK, dst = AvARRAY(ary) + offset; newlen; newlen--) {
	    *dst = NEWSV(46, 0);
	    sv_setsv(*dst++, *src++);
	}
	MARK = ORIGMARK + 1;
	if (GIMME == G_ARRAY) {			/* copy return vals to stack */
	    if (length) {
		Copy(tmparyval, MARK, length, SV*);
		if (AvREAL(ary)) {
		    EXTEND_MORTAL(length);
		    for (i = length, dst = MARK; i; i--) {
			if (!SvIMMORTAL(*dst))
			    sv_2mortal(*dst);	/* free them eventualy */
			dst++;
		    }
		}
		Safefree(tmparyval);
	    }
	    MARK += length - 1;
	}
	else if (length--) {
	    *MARK = tmparyval[length];
	    if (AvREAL(ary)) {
		if (!SvIMMORTAL(*MARK))
		    sv_2mortal(*MARK);
		while (length-- > 0)
		    SvREFCNT_dec(tmparyval[length]);
	    }
	    Safefree(tmparyval);
	}
	else
	    *MARK = &sv_undef;
    }
    SP = MARK;
    RETURN;
}

PP(pp_push)
{
    djSP; dMARK; dORIGMARK; dTARGET;
    register AV *ary = (AV*)*++MARK;
    register SV *sv = &sv_undef;

    for (++MARK; MARK <= SP; MARK++) {
	sv = NEWSV(51, 0);
	if (*MARK)
	    sv_setsv(sv, *MARK);
	av_push(ary, sv);
    }
    SP = ORIGMARK;
    PUSHi( AvFILL(ary) + 1 );
    RETURN;
}

PP(pp_pop)
{
    djSP;
    AV *av = (AV*)POPs;
    SV *sv = av_pop(av);
    if (!SvIMMORTAL(sv) && AvREAL(av))
	(void)sv_2mortal(sv);
    PUSHs(sv);
    RETURN;
}

PP(pp_shift)
{
    djSP;
    AV *av = (AV*)POPs;
    SV *sv = av_shift(av);
    EXTEND(SP, 1);
    if (!sv)
	RETPUSHUNDEF;
    if (!SvIMMORTAL(sv) && AvREAL(av))
	(void)sv_2mortal(sv);
    PUSHs(sv);
    RETURN;
}

PP(pp_unshift)
{
    djSP; dMARK; dORIGMARK; dTARGET;
    register AV *ary = (AV*)*++MARK;
    register SV *sv;
    register I32 i = 0;

    av_unshift(ary, SP - MARK);
    while (MARK < SP) {
	sv = NEWSV(27, 0);
	sv_setsv(sv, *++MARK);
	(void)av_store(ary, i++, sv);
    }

    SP = ORIGMARK;
    PUSHi( AvFILL(ary) + 1 );
    RETURN;
}

PP(pp_reverse)
{
    djSP; dMARK;
    register SV *tmp;
    SV **oldsp = SP;

    if (GIMME == G_ARRAY) {
	MARK++;
	while (MARK < SP) {
	    tmp = *MARK;
	    *MARK++ = *SP;
	    *SP-- = tmp;
	}
	SP = oldsp;
    }
    else {
	register char *up;
	register char *down;
	register I32 tmp;
	dTARGET;
	STRLEN len;

	if (SP - MARK > 1)
	    do_join(TARG, &sv_no, MARK, SP);
	else
	    sv_setsv(TARG, (SP > MARK) ? *SP : GvSV(defgv));
	up = SvPV_force(TARG, len);
	if (len > 1) {
	    down = SvPVX(TARG) + len - 1;
	    while (down > up) {
		tmp = *up;
		*up++ = *down;
		*down-- = tmp;
	    }
	    (void)SvPOK_only(TARG);
	}
	SP = MARK + 1;
	SETTARG;
    }
    RETURN;
}

static SV      *
mul128(SV *sv, U8 m)
{
  STRLEN          len;
  char           *s = SvPV(sv, len);
  char           *t;
  U32             i = 0;

  if (!strnEQ(s, "0000", 4)) {  /* need to grow sv */
    SV             *New = newSVpv("0000000000", 10);

    sv_catsv(New, sv);
    SvREFCNT_dec(sv);		/* free old sv */
    sv = New;
    s = SvPV(sv, len);
  }
  t = s + len - 1;
  while (!*t)                   /* trailing '\0'? */
    t--;
  while (t > s) {
    i = ((*t - '0') << 7) + m;
    *(t--) = '0' + (i % 10);
    m = i / 10;
  }
  return (sv);
}

/* Explosives and implosives. */

PP(pp_unpack)
{
    djSP;
    dPOPPOPssrl;
    SV **oldsp = sp;
    I32 gimme = GIMME_V;
    SV *sv;
    STRLEN llen;
    STRLEN rlen;
    register char *pat = SvPV(left, llen);
    register char *s = SvPV(right, rlen);
    char *strend = s + rlen;
    char *strbeg = s;
    register char *patend = pat + llen;
    I32 datumtype;
    register I32 len;
    register I32 bits;

    /* These must not be in registers: */
    I16 ashort;
    int aint;
    I32 along;
#ifdef HAS_QUAD
    Quad_t aquad;
#endif
    U16 aushort;
    unsigned int auint;
    U32 aulong;
#ifdef HAS_QUAD
    unsigned Quad_t auquad;
#endif
    char *aptr;
    float afloat;
    double adouble;
    I32 checksum = 0;
    register U32 culong;
    double cdouble;
    static char* bitcount = 0;
    int commas = 0;

    if (gimme != G_ARRAY) {		/* arrange to do first one only */
	/*SUPPRESS 530*/
	for (patend = pat; !isALPHA(*patend) || *patend == 'x'; patend++) ;
	if (strchr("aAbBhHP", *patend) || *pat == '%') {
	    patend++;
	    while (isDIGIT(*patend) || *patend == '*')
		patend++;
	}
	else
	    patend++;
    }
    while (pat < patend) {
      reparse:
	datumtype = *pat++ & 0xFF;
	if (isSPACE(datumtype))
	    continue;
	if (pat >= patend)
	    len = 1;
	else if (*pat == '*') {
	    len = strend - strbeg;	/* long enough */
	    pat++;
	}
	else if (isDIGIT(*pat)) {
	    len = *pat++ - '0';
	    while (isDIGIT(*pat))
		len = (len * 10) + (*pat++ - '0');
	}
	else
	    len = (datumtype != '@');
	switch(datumtype) {
	default:
	    croak("Invalid type in unpack: '%c'", (int)datumtype);
	case ',': /* grandfather in commas but with a warning */
	    if (commas++ == 0 && dowarn)
		warn("Invalid type in unpack: '%c'", (int)datumtype);
	    break;
	case '%':
	    if (len == 1 && pat[-1] != '1')
		len = 16;
	    checksum = len;
	    culong = 0;
	    cdouble = 0;
	    if (pat < patend)
		goto reparse;
	    break;
	case '@':
	    if (len > strend - strbeg)
		DIE("@ outside of string");
	    s = strbeg + len;
	    break;
	case 'X':
	    if (len > s - strbeg)
		DIE("X outside of string");
	    s -= len;
	    break;
	case 'x':
	    if (len > strend - s)
		DIE("x outside of string");
	    s += len;
	    break;
	case 'A':
	case 'a':
	    if (len > strend - s)
		len = strend - s;
	    if (checksum)
		goto uchar_checksum;
	    sv = NEWSV(35, len);
	    sv_setpvn(sv, s, len);
	    s += len;
	    if (datumtype == 'A') {
		aptr = s;	/* borrow register */
		s = SvPVX(sv) + len - 1;
		while (s >= SvPVX(sv) && (!*s || isSPACE(*s)))
		    s--;
		*++s = '\0';
		SvCUR_set(sv, s - SvPVX(sv));
		s = aptr;	/* unborrow register */
	    }
	    XPUSHs(sv_2mortal(sv));
	    break;
	case 'B':
	case 'b':
	    if (pat[-1] == '*' || len > (strend - s) * 8)
		len = (strend - s) * 8;
	    if (checksum) {
		if (!bitcount) {
		    Newz(601, bitcount, 256, char);
		    for (bits = 1; bits < 256; bits++) {
			if (bits & 1)	bitcount[bits]++;
			if (bits & 2)	bitcount[bits]++;
			if (bits & 4)	bitcount[bits]++;
			if (bits & 8)	bitcount[bits]++;
			if (bits & 16)	bitcount[bits]++;
			if (bits & 32)	bitcount[bits]++;
			if (bits & 64)	bitcount[bits]++;
			if (bits & 128)	bitcount[bits]++;
		    }
		}
		while (len >= 8) {
		    culong += bitcount[*(unsigned char*)s++];
		    len -= 8;
		}
		if (len) {
		    bits = *s;
		    if (datumtype == 'b') {
			while (len-- > 0) {
			    if (bits & 1) culong++;
			    bits >>= 1;
			}
		    }
		    else {
			while (len-- > 0) {
			    if (bits & 128) culong++;
			    bits <<= 1;
			}
		    }
		}
		break;
	    }
	    sv = NEWSV(35, len + 1);
	    SvCUR_set(sv, len);
	    SvPOK_on(sv);
	    aptr = pat;			/* borrow register */
	    pat = SvPVX(sv);
	    if (datumtype == 'b') {
		aint = len;
		for (len = 0; len < aint; len++) {
		    if (len & 7)		/*SUPPRESS 595*/
			bits >>= 1;
		    else
			bits = *s++;
		    *pat++ = '0' + (bits & 1);
		}
	    }
	    else {
		aint = len;
		for (len = 0; len < aint; len++) {
		    if (len & 7)
			bits <<= 1;
		    else
			bits = *s++;
		    *pat++ = '0' + ((bits & 128) != 0);
		}
	    }
	    *pat = '\0';
	    pat = aptr;			/* unborrow register */
	    XPUSHs(sv_2mortal(sv));
	    break;
	case 'H':
	case 'h':
	    if (pat[-1] == '*' || len > (strend - s) * 2)
		len = (strend - s) * 2;
	    sv = NEWSV(35, len + 1);
	    SvCUR_set(sv, len);
	    SvPOK_on(sv);
	    aptr = pat;			/* borrow register */
	    pat = SvPVX(sv);
	    if (datumtype == 'h') {
		aint = len;
		for (len = 0; len < aint; len++) {
		    if (len & 1)
			bits >>= 4;
		    else
			bits = *s++;
		    *pat++ = hexdigit[bits & 15];
		}
	    }
	    else {
		aint = len;
		for (len = 0; len < aint; len++) {
		    if (len & 1)
			bits <<= 4;
		    else
			bits = *s++;
		    *pat++ = hexdigit[(bits >> 4) & 15];
		}
	    }
	    *pat = '\0';
	    pat = aptr;			/* unborrow register */
	    XPUSHs(sv_2mortal(sv));
	    break;
	case 'c':
	    if (len > strend - s)
		len = strend - s;
	    if (checksum) {
		while (len-- > 0) {
		    aint = *s++;
		    if (aint >= 128)	/* fake up signed chars */
			aint -= 256;
		    culong += aint;
		}
	    }
	    else {
		EXTEND(SP, len);
		EXTEND_MORTAL(len);
		while (len-- > 0) {
		    aint = *s++;
		    if (aint >= 128)	/* fake up signed chars */
			aint -= 256;
		    sv = NEWSV(36, 0);
		    sv_setiv(sv, (IV)aint);
		    PUSHs(sv_2mortal(sv));
		}
	    }
	    break;
	case 'C':
	    if (len > strend - s)
		len = strend - s;
	    if (checksum) {
	      uchar_checksum:
		while (len-- > 0) {
		    auint = *s++ & 255;
		    culong += auint;
		}
	    }
	    else {
		EXTEND(SP, len);
		EXTEND_MORTAL(len);
		while (len-- > 0) {
		    auint = *s++ & 255;
		    sv = NEWSV(37, 0);
		    sv_setiv(sv, (IV)auint);
		    PUSHs(sv_2mortal(sv));
		}
	    }
	    break;
	case 's':
	    along = (strend - s) / SIZE16;
	    if (len > along)
		len = along;
	    if (checksum) {
		while (len-- > 0) {
		    COPY16(s, &ashort);
		    s += SIZE16;
		    culong += ashort;
		}
	    }
	    else {
		EXTEND(SP, len);
		EXTEND_MORTAL(len);
		while (len-- > 0) {
		    COPY16(s, &ashort);
		    s += SIZE16;
		    sv = NEWSV(38, 0);
		    sv_setiv(sv, (IV)ashort);
		    PUSHs(sv_2mortal(sv));
		}
	    }
	    break;
	case 'v':
	case 'n':
	case 'S':
	    along = (strend - s) / SIZE16;
	    if (len > along)
		len = along;
	    if (checksum) {
		while (len-- > 0) {
		    COPY16(s, &aushort);
		    s += SIZE16;
#ifdef HAS_NTOHS
		    if (datumtype == 'n')
			aushort = ntohs(aushort);
#endif
#ifdef HAS_VTOHS
		    if (datumtype == 'v')
			aushort = vtohs(aushort);
#endif
		    culong += aushort;
		}
	    }
	    else {
		EXTEND(SP, len);
		EXTEND_MORTAL(len);
		while (len-- > 0) {
		    COPY16(s, &aushort);
		    s += SIZE16;
		    sv = NEWSV(39, 0);
#ifdef HAS_NTOHS
		    if (datumtype == 'n')
			aushort = ntohs(aushort);
#endif
#ifdef HAS_VTOHS
		    if (datumtype == 'v')
			aushort = vtohs(aushort);
#endif
		    sv_setiv(sv, (IV)aushort);
		    PUSHs(sv_2mortal(sv));
		}
	    }
	    break;
	case 'i':
	    along = (strend - s) / sizeof(int);
	    if (len > along)
		len = along;
	    if (checksum) {
		while (len-- > 0) {
		    Copy(s, &aint, 1, int);
		    s += sizeof(int);
		    if (checksum > 32)
			cdouble += (double)aint;
		    else
			culong += aint;
		}
	    }
	    else {
		EXTEND(SP, len);
		EXTEND_MORTAL(len);
		while (len-- > 0) {
		    Copy(s, &aint, 1, int);
		    s += sizeof(int);
		    sv = NEWSV(40, 0);
		    sv_setiv(sv, (IV)aint);
		    PUSHs(sv_2mortal(sv));
		}
	    }
	    break;
	case 'I':
	    along = (strend - s) / sizeof(unsigned int);
	    if (len > along)
		len = along;
	    if (checksum) {
		while (len-- > 0) {
		    Copy(s, &auint, 1, unsigned int);
		    s += sizeof(unsigned int);
		    if (checksum > 32)
			cdouble += (double)auint;
		    else
			culong += auint;
		}
	    }
	    else {
		EXTEND(SP, len);
		EXTEND_MORTAL(len);
		while (len-- > 0) {
		    Copy(s, &auint, 1, unsigned int);
		    s += sizeof(unsigned int);
		    sv = NEWSV(41, 0);
		    sv_setuv(sv, (UV)auint);
		    PUSHs(sv_2mortal(sv));
		}
	    }
	    break;
	case 'l':
	    along = (strend - s) / SIZE32;
	    if (len > along)
		len = along;
	    if (checksum) {
		while (len-- > 0) {
		    COPY32(s, &along);
		    s += SIZE32;
		    if (checksum > 32)
			cdouble += (double)along;
		    else
			culong += along;
		}
	    }
	    else {
		EXTEND(SP, len);
		EXTEND_MORTAL(len);
		while (len-- > 0) {
		    COPY32(s, &along);
		    s += SIZE32;
		    sv = NEWSV(42, 0);
		    sv_setiv(sv, (IV)along);
		    PUSHs(sv_2mortal(sv));
		}
	    }
	    break;
	case 'V':
	case 'N':
	case 'L':
	    along = (strend - s) / SIZE32;
	    if (len > along)
		len = along;
	    if (checksum) {
		while (len-- > 0) {
		    COPY32(s, &aulong);
		    s += SIZE32;
#ifdef HAS_NTOHL
		    if (datumtype == 'N')
			aulong = ntohl(aulong);
#endif
#ifdef HAS_VTOHL
		    if (datumtype == 'V')
			aulong = vtohl(aulong);
#endif
		    if (checksum > 32)
			cdouble += (double)aulong;
		    else
			culong += aulong;
		}
	    }
	    else {
		EXTEND(SP, len);
		EXTEND_MORTAL(len);
		while (len-- > 0) {
		    COPY32(s, &aulong);
		    s += SIZE32;
#ifdef HAS_NTOHL
		    if (datumtype == 'N')
			aulong = ntohl(aulong);
#endif
#ifdef HAS_VTOHL
		    if (datumtype == 'V')
			aulong = vtohl(aulong);
#endif
		    sv = NEWSV(43, 0);
		    sv_setuv(sv, (UV)aulong);
		    PUSHs(sv_2mortal(sv));
		}
	    }
	    break;
	case 'p':
	    along = (strend - s) / sizeof(char*);
	    if (len > along)
		len = along;
	    EXTEND(SP, len);
	    EXTEND_MORTAL(len);
	    while (len-- > 0) {
		if (sizeof(char*) > strend - s)
		    break;
		else {
		    Copy(s, &aptr, 1, char*);
		    s += sizeof(char*);
		}
		sv = NEWSV(44, 0);
		if (aptr)
		    sv_setpv(sv, aptr);
		PUSHs(sv_2mortal(sv));
	    }
	    break;
	case 'w':
	    EXTEND(SP, len);
	    EXTEND_MORTAL(len);
	    { 
		UV auv = 0;
		U32 bytes = 0;
		
		while ((len > 0) && (s < strend)) {
		    auv = (auv << 7) | (*s & 0x7f);
		    if (!(*s++ & 0x80)) {
			bytes = 0;
			sv = NEWSV(40, 0);
			sv_setuv(sv, auv);
			PUSHs(sv_2mortal(sv));
			len--;
			auv = 0;
		    }
		    else if (++bytes >= sizeof(UV)) {	/* promote to string */
			char *t;

			sv = newSVpvf("%.*Vu", (int)TYPE_DIGITS(UV), auv);
			while (s < strend) {
			    sv = mul128(sv, *s & 0x7f);
			    if (!(*s++ & 0x80)) {
				bytes = 0;
				break;
			    }
			}
			t = SvPV(sv, na);
			while (*t == '0')
			    t++;
			sv_chop(sv, t);
			PUSHs(sv_2mortal(sv));
			len--;
			auv = 0;
		    }
		}
		if ((s >= strend) && bytes)
		    croak("Unterminated compressed integer");
	    }
	    break;
	case 'P':
	    EXTEND(SP, 1);
	    if (sizeof(char*) > strend - s)
		break;
	    else {
		Copy(s, &aptr, 1, char*);
		s += sizeof(char*);
	    }
	    sv = NEWSV(44, 0);
	    if (aptr)
		sv_setpvn(sv, aptr, len);
	    PUSHs(sv_2mortal(sv));
	    break;
#ifdef HAS_QUAD
	case 'q':
	    EXTEND(SP, len);
	    EXTEND_MORTAL(len);
	    while (len-- > 0) {
		if (s + sizeof(Quad_t) > strend)
		    aquad = 0;
		else {
		    Copy(s, &aquad, 1, Quad_t);
		    s += sizeof(Quad_t);
		}
		sv = NEWSV(42, 0);
		if (aquad >= IV_MIN && aquad <= IV_MAX)
		    sv_setiv(sv, (IV)aquad);
		else
		    sv_setnv(sv, (double)aquad);
		PUSHs(sv_2mortal(sv));
	    }
	    break;
	case 'Q':
	    EXTEND(SP, len);
	    EXTEND_MORTAL(len);
	    while (len-- > 0) {
		if (s + sizeof(unsigned Quad_t) > strend)
		    auquad = 0;
		else {
		    Copy(s, &auquad, 1, unsigned Quad_t);
		    s += sizeof(unsigned Quad_t);
		}
		sv = NEWSV(43, 0);
		if (aquad <= UV_MAX)
		    sv_setuv(sv, (UV)auquad);
		else
		    sv_setnv(sv, (double)auquad);
		PUSHs(sv_2mortal(sv));
	    }
	    break;
#endif
	/* float and double added gnb@melba.bby.oz.au 22/11/89 */
	case 'f':
	case 'F':
	    along = (strend - s) / sizeof(float);
	    if (len > along)
		len = along;
	    if (checksum) {
		while (len-- > 0) {
		    Copy(s, &afloat, 1, float);
		    s += sizeof(float);
		    cdouble += afloat;
		}
	    }
	    else {
		EXTEND(SP, len);
		EXTEND_MORTAL(len);
		while (len-- > 0) {
		    Copy(s, &afloat, 1, float);
		    s += sizeof(float);
		    sv = NEWSV(47, 0);
		    sv_setnv(sv, (double)afloat);
		    PUSHs(sv_2mortal(sv));
		}
	    }
	    break;
	case 'd':
	case 'D':
	    along = (strend - s) / sizeof(double);
	    if (len > along)
		len = along;
	    if (checksum) {
		while (len-- > 0) {
		    Copy(s, &adouble, 1, double);
		    s += sizeof(double);
		    cdouble += adouble;
		}
	    }
	    else {
		EXTEND(SP, len);
		EXTEND_MORTAL(len);
		while (len-- > 0) {
		    Copy(s, &adouble, 1, double);
		    s += sizeof(double);
		    sv = NEWSV(48, 0);
		    sv_setnv(sv, (double)adouble);
		    PUSHs(sv_2mortal(sv));
		}
	    }
	    break;
	case 'u':
	    along = (strend - s) * 3 / 4;
	    sv = NEWSV(42, along);
	    if (along)
		SvPOK_on(sv);
	    while (s < strend && *s > ' ' && *s < 'a') {
		I32 a, b, c, d;
		char hunk[4];

		hunk[3] = '\0';
		len = (*s++ - ' ') & 077;
		while (len > 0) {
		    if (s < strend && *s >= ' ')
			a = (*s++ - ' ') & 077;
		    else
			a = 0;
		    if (s < strend && *s >= ' ')
			b = (*s++ - ' ') & 077;
		    else
			b = 0;
		    if (s < strend && *s >= ' ')
			c = (*s++ - ' ') & 077;
		    else
			c = 0;
		    if (s < strend && *s >= ' ')
			d = (*s++ - ' ') & 077;
		    else
			d = 0;
		    hunk[0] = (a << 2) | (b >> 4);
		    hunk[1] = (b << 4) | (c >> 2);
		    hunk[2] = (c << 6) | d;
		    sv_catpvn(sv, hunk, (len > 3) ? 3 : len);
		    len -= 3;
		}
		if (*s == '\n')
		    s++;
		else if (s[1] == '\n')		/* possible checksum byte */
		    s += 2;
	    }
	    XPUSHs(sv_2mortal(sv));
	    break;
	}
	if (checksum) {
	    sv = NEWSV(42, 0);
	    if (strchr("fFdD", datumtype) ||
	      (checksum > 32 && strchr("iIlLN", datumtype)) ) {
		double trouble;

		adouble = 1.0;
		while (checksum >= 16) {
		    checksum -= 16;
		    adouble *= 65536.0;
		}
		while (checksum >= 4) {
		    checksum -= 4;
		    adouble *= 16.0;
		}
		while (checksum--)
		    adouble *= 2.0;
		along = (1 << checksum) - 1;
		while (cdouble < 0.0)
		    cdouble += adouble;
		cdouble = modf(cdouble / adouble, &trouble) * adouble;
		sv_setnv(sv, cdouble);
	    }
	    else {
		if (checksum < 32) {
		    aulong = (1 << checksum) - 1;
		    culong &= aulong;
		}
		sv_setuv(sv, (UV)culong);
	    }
	    XPUSHs(sv_2mortal(sv));
	    checksum = 0;
	}
    }
    if (sp == oldsp && gimme == G_SCALAR)
	PUSHs(&sv_undef);
    RETURN;
}

static void
doencodes(register SV *sv, register char *s, register I32 len)
{
    char hunk[5];

    *hunk = len + ' ';
    sv_catpvn(sv, hunk, 1);
    hunk[4] = '\0';
    while (len > 0) {
	hunk[0] = ' ' + (077 & (*s >> 2));
	hunk[1] = ' ' + (077 & (((*s << 4) & 060) | ((s[1] >> 4) & 017)));
	hunk[2] = ' ' + (077 & (((s[1] << 2) & 074) | ((s[2] >> 6) & 03)));
	hunk[3] = ' ' + (077 & (s[2] & 077));
	sv_catpvn(sv, hunk, 4);
	s += 3;
	len -= 3;
    }
    for (s = SvPVX(sv); *s; s++) {
	if (*s == ' ')
	    *s = '`';
    }
    sv_catpvn(sv, "\n", 1);
}

static SV      *
is_an_int(char *s, STRLEN l)
{
  SV             *result = newSVpv("", l);
  char           *result_c = SvPV(result, na);	/* convenience */
  char           *out = result_c;
  bool            skip = 1;
  bool            ignore = 0;

  while (*s) {
    switch (*s) {
    case ' ':
      break;
    case '+':
      if (!skip) {
	SvREFCNT_dec(result);
	return (NULL);
      }
      break;
    case '0':
    case '1':
    case '2':
    case '3':
    case '4':
    case '5':
    case '6':
    case '7':
    case '8':
    case '9':
      skip = 0;
      if (!ignore) {
	*(out++) = *s;
      }
      break;
    case '.':
      ignore = 1;
      break;
    default:
      SvREFCNT_dec(result);
      return (NULL);
    }
    s++;
  }
  *(out++) = '\0';
  SvCUR_set(result, out - result_c);
  return (result);
}

static int
div128(SV *pnum, char *done)
                          		    /* must be '\0' terminated */
                          
{
  STRLEN          len;
  char           *s = SvPV(pnum, len);
  int             m = 0;
  int             r = 0;
  char           *t = s;

  *done = 1;
  while (*t) {
    int             i;

    i = m * 10 + (*t - '0');
    m = i & 0x7F;
    r = (i >> 7);		/* r < 10 */
    if (r) {
      *done = 0;
    }
    *(t++) = '0' + r;
  }
  *(t++) = '\0';
  SvCUR_set(pnum, (STRLEN) (t - s));
  return (m);
}


PP(pp_pack)
{
    djSP; dMARK; dORIGMARK; dTARGET;
    register SV *cat = TARG;
    register I32 items;
    STRLEN fromlen;
    register char *pat = SvPVx(*++MARK, fromlen);
    register char *patend = pat + fromlen;
    register I32 len;
    I32 datumtype;
    SV *fromstr;
    /*SUPPRESS 442*/
    static char null10[] = {0,0,0,0,0,0,0,0,0,0};
    static char *space10 = "          ";

    /* These must not be in registers: */
    char achar;
    I16 ashort;
    int aint;
    unsigned int auint;
    I32 along;
    U32 aulong;
#ifdef HAS_QUAD
    Quad_t aquad;
    unsigned Quad_t auquad;
#endif
    char *aptr;
    float afloat;
    double adouble;
    int commas = 0;

    items = SP - MARK;
    MARK++;
    sv_setpvn(cat, "", 0);
    while (pat < patend) {
#define NEXTFROM (items-- > 0 ? *MARK++ : &sv_no)
	datumtype = *pat++ & 0xFF;
	if (isSPACE(datumtype))
	    continue;
	if (*pat == '*') {
	    len = strchr("@Xxu", datumtype) ? 0 : items;
	    pat++;
	}
	else if (isDIGIT(*pat)) {
	    len = *pat++ - '0';
	    while (isDIGIT(*pat))
		len = (len * 10) + (*pat++ - '0');
	}
	else
	    len = 1;
	switch(datumtype) {
	default:
	    croak("Invalid type in pack: '%c'", (int)datumtype);
	case ',': /* grandfather in commas but with a warning */
	    if (commas++ == 0 && dowarn)
		warn("Invalid type in pack: '%c'", (int)datumtype);
	    break;
	case '%':
	    DIE("%% may only be used in unpack");
	case '@':
	    len -= SvCUR(cat);
	    if (len > 0)
		goto grow;
	    len = -len;
	    if (len > 0)
		goto shrink;
	    break;
	case 'X':
	  shrink:
	    if (SvCUR(cat) < len)
		DIE("X outside of string");
	    SvCUR(cat) -= len;
	    *SvEND(cat) = '\0';
	    break;
	case 'x':
	  grow:
	    while (len >= 10) {
		sv_catpvn(cat, null10, 10);
		len -= 10;
	    }
	    sv_catpvn(cat, null10, len);
	    break;
	case 'A':
	case 'a':
	    fromstr = NEXTFROM;
	    aptr = SvPV(fromstr, fromlen);
	    if (pat[-1] == '*')
		len = fromlen;
	    if (fromlen > len)
		sv_catpvn(cat, aptr, len);
	    else {
		sv_catpvn(cat, aptr, fromlen);
		len -= fromlen;
		if (datumtype == 'A') {
		    while (len >= 10) {
			sv_catpvn(cat, space10, 10);
			len -= 10;
		    }
		    sv_catpvn(cat, space10, len);
		}
		else {
		    while (len >= 10) {
			sv_catpvn(cat, null10, 10);
			len -= 10;
		    }
		    sv_catpvn(cat, null10, len);
		}
	    }
	    break;
	case 'B':
	case 'b':
	    {
		char *savepat = pat;
		I32 saveitems;

		fromstr = NEXTFROM;
		saveitems = items;
		aptr = SvPV(fromstr, fromlen);
		if (pat[-1] == '*')
		    len = fromlen;
		pat = aptr;
		aint = SvCUR(cat);
		SvCUR(cat) += (len+7)/8;
		SvGROW(cat, SvCUR(cat) + 1);
		aptr = SvPVX(cat) + aint;
		if (len > fromlen)
		    len = fromlen;
		aint = len;
		items = 0;
		if (datumtype == 'B') {
		    for (len = 0; len++ < aint;) {
			items |= *pat++ & 1;
			if (len & 7)
			    items <<= 1;
			else {
			    *aptr++ = items & 0xff;
			    items = 0;
			}
		    }
		}
		else {
		    for (len = 0; len++ < aint;) {
			if (*pat++ & 1)
			    items |= 128;
			if (len & 7)
			    items >>= 1;
			else {
			    *aptr++ = items & 0xff;
			    items = 0;
			}
		    }
		}
		if (aint & 7) {
		    if (datumtype == 'B')
			items <<= 7 - (aint & 7);
		    else
			items >>= 7 - (aint & 7);
		    *aptr++ = items & 0xff;
		}
		pat = SvPVX(cat) + SvCUR(cat);
		while (aptr <= pat)
		    *aptr++ = '\0';

		pat = savepat;
		items = saveitems;
	    }
	    break;
	case 'H':
	case 'h':
	    {
		char *savepat = pat;
		I32 saveitems;

		fromstr = NEXTFROM;
		saveitems = items;
		aptr = SvPV(fromstr, fromlen);
		if (pat[-1] == '*')
		    len = fromlen;
		pat = aptr;
		aint = SvCUR(cat);
		SvCUR(cat) += (len+1)/2;
		SvGROW(cat, SvCUR(cat) + 1);
		aptr = SvPVX(cat) + aint;
		if (len > fromlen)
		    len = fromlen;
		aint = len;
		items = 0;
		if (datumtype == 'H') {
		    for (len = 0; len++ < aint;) {
			if (isALPHA(*pat))
			    items |= ((*pat++ & 15) + 9) & 15;
			else
			    items |= *pat++ & 15;
			if (len & 1)
			    items <<= 4;
			else {
			    *aptr++ = items & 0xff;
			    items = 0;
			}
		    }
		}
		else {
		    for (len = 0; len++ < aint;) {
			if (isALPHA(*pat))
			    items |= (((*pat++ & 15) + 9) & 15) << 4;
			else
			    items |= (*pat++ & 15) << 4;
			if (len & 1)
			    items >>= 4;
			else {
			    *aptr++ = items & 0xff;
			    items = 0;
			}
		    }
		}
		if (aint & 1)
		    *aptr++ = items & 0xff;
		pat = SvPVX(cat) + SvCUR(cat);
		while (aptr <= pat)
		    *aptr++ = '\0';

		pat = savepat;
		items = saveitems;
	    }
	    break;
	case 'C':
	case 'c':
	    while (len-- > 0) {
		fromstr = NEXTFROM;
		aint = SvIV(fromstr);
		achar = aint;
		sv_catpvn(cat, &achar, sizeof(char));
	    }
	    break;
	/* Float and double added by gnb@melba.bby.oz.au  22/11/89 */
	case 'f':
	case 'F':
	    while (len-- > 0) {
		fromstr = NEXTFROM;
		afloat = (float)SvNV(fromstr);
		sv_catpvn(cat, (char *)&afloat, sizeof (float));
	    }
	    break;
	case 'd':
	case 'D':
	    while (len-- > 0) {
		fromstr = NEXTFROM;
		adouble = (double)SvNV(fromstr);
		sv_catpvn(cat, (char *)&adouble, sizeof (double));
	    }
	    break;
	case 'n':
	    while (len-- > 0) {
		fromstr = NEXTFROM;
		ashort = (I16)SvIV(fromstr);
#ifdef HAS_HTONS
		ashort = htons(ashort);
#endif
		CAT16(cat, &ashort);
	    }
	    break;
	case 'v':
	    while (len-- > 0) {
		fromstr = NEXTFROM;
		ashort = (I16)SvIV(fromstr);
#ifdef HAS_HTOVS
		ashort = htovs(ashort);
#endif
		CAT16(cat, &ashort);
	    }
	    break;
	case 'S':
	case 's':
	    while (len-- > 0) {
		fromstr = NEXTFROM;
		ashort = (I16)SvIV(fromstr);
		CAT16(cat, &ashort);
	    }
	    break;
	case 'I':
	    while (len-- > 0) {
		fromstr = NEXTFROM;
		auint = SvUV(fromstr);
		sv_catpvn(cat, (char*)&auint, sizeof(unsigned int));
	    }
	    break;
	case 'w':
            while (len-- > 0) {
		fromstr = NEXTFROM;
		adouble = floor(SvNV(fromstr));

		if (adouble < 0)
		    croak("Cannot compress negative numbers");

		if (
#ifdef BW_BITS
		    adouble <= BW_MASK
#else
#ifdef CXUX_BROKEN_CONSTANT_CONVERT
		    adouble <= UV_MAX_cxux
#else
		    adouble <= UV_MAX
#endif
#endif
		    )
		{
		    char   buf[1 + sizeof(UV)];
		    char  *in = buf + sizeof(buf);
		    UV     auv = U_V(adouble);;

		    do {
			*--in = (auv & 0x7f) | 0x80;
			auv >>= 7;
		    } while (auv);
		    buf[sizeof(buf) - 1] &= 0x7f; /* clear continue bit */
		    sv_catpvn(cat, in, (buf + sizeof(buf)) - in);
		}
		else if (SvPOKp(fromstr)) {  /* decimal string arithmetics */
		    char           *from, *result, *in;
		    SV             *norm;
		    STRLEN          len;
		    bool            done;
            
		    /* Copy string and check for compliance */
		    from = SvPV(fromstr, len);
		    if ((norm = is_an_int(from, len)) == NULL)
			croak("can compress only unsigned integer");

		    New('w', result, len, char);
		    in = result + len;
		    done = FALSE;
		    while (!done)
			*--in = div128(norm, &done) | 0x80;
		    result[len - 1] &= 0x7F; /* clear continue bit */
		    sv_catpvn(cat, in, (result + len) - in);
		    Safefree(result);
		    SvREFCNT_dec(norm);	/* free norm */
                }
		else if (SvNOKp(fromstr)) {
		    char   buf[sizeof(double) * 2];	/* 8/7 <= 2 */
		    char  *in = buf + sizeof(buf);

		    do {
			double next = floor(adouble / 128);
			*--in = (unsigned char)(adouble - (next * 128)) | 0x80;
			if (--in < buf)  /* this cannot happen ;-) */
			    croak ("Cannot compress integer");
			adouble = next;
		    } while (adouble > 0);
		    buf[sizeof(buf) - 1] &= 0x7f; /* clear continue bit */
		    sv_catpvn(cat, in, (buf + sizeof(buf)) - in);
		}
		else
		    croak("Cannot compress non integer");
	    }
            break;
	case 'i':
	    while (len-- > 0) {
		fromstr = NEXTFROM;
		aint = SvIV(fromstr);
		sv_catpvn(cat, (char*)&aint, sizeof(int));
	    }
	    break;
	case 'N':
	    while (len-- > 0) {
		fromstr = NEXTFROM;
		aulong = SvUV(fromstr);
#ifdef HAS_HTONL
		aulong = htonl(aulong);
#endif
		CAT32(cat, &aulong);
	    }
	    break;
	case 'V':
	    while (len-- > 0) {
		fromstr = NEXTFROM;
		aulong = SvUV(fromstr);
#ifdef HAS_HTOVL
		aulong = htovl(aulong);
#endif
		CAT32(cat, &aulong);
	    }
	    break;
	case 'L':
	    while (len-- > 0) {
		fromstr = NEXTFROM;
		aulong = SvUV(fromstr);
		CAT32(cat, &aulong);
	    }
	    break;
	case 'l':
	    while (len-- > 0) {
		fromstr = NEXTFROM;
		along = SvIV(fromstr);
		CAT32(cat, &along);
	    }
	    break;
#ifdef HAS_QUAD
	case 'Q':
	    while (len-- > 0) {
		fromstr = NEXTFROM;
		auquad = (unsigned Quad_t)SvIV(fromstr);
		sv_catpvn(cat, (char*)&auquad, sizeof(unsigned Quad_t));
	    }
	    break;
	case 'q':
	    while (len-- > 0) {
		fromstr = NEXTFROM;
		aquad = (Quad_t)SvIV(fromstr);
		sv_catpvn(cat, (char*)&aquad, sizeof(Quad_t));
	    }
	    break;
#endif /* HAS_QUAD */
	case 'P':
	    len = 1;		/* assume SV is correct length */
	    /* FALL THROUGH */
	case 'p':
	    while (len-- > 0) {
		fromstr = NEXTFROM;
		if (fromstr == &sv_undef)
		    aptr = NULL;
		else {
		    /* XXX better yet, could spirit away the string to
		     * a safe spot and hang on to it until the result
		     * of pack() (and all copies of the result) are
		     * gone.
		     */
		    if (dowarn && (SvTEMP(fromstr) || SvPADTMP(fromstr)))
			warn("Attempt to pack pointer to temporary value");
		    if (SvPOK(fromstr) || SvNIOK(fromstr))
			aptr = SvPV(fromstr,na);
		    else
			aptr = SvPV_force(fromstr,na);
		}
		sv_catpvn(cat, (char*)&aptr, sizeof(char*));
	    }
	    break;
	case 'u':
	    fromstr = NEXTFROM;
	    aptr = SvPV(fromstr, fromlen);
	    SvGROW(cat, fromlen * 4 / 3);
	    if (len <= 1)
		len = 45;
	    else
		len = len / 3 * 3;
	    while (fromlen > 0) {
		I32 todo;

		if (fromlen > len)
		    todo = len;
		else
		    todo = fromlen;
		doencodes(cat, aptr, todo);
		fromlen -= todo;
		aptr += todo;
	    }
	    break;
	}
    }
    SvSETMAGIC(cat);
    SP = ORIGMARK;
    PUSHs(cat);
    RETURN;
}
#undef NEXTFROM

PP(pp_split)
{
    djSP; dTARG;
    AV *ary;
    register I32 limit = POPi;			/* note, negative is forever */
    SV *sv = POPs;
    STRLEN len;
    register char *s = SvPV(sv, len);
    char *strend = s + len;
    register PMOP *pm;
    register REGEXP *rx;
    register SV *dstr;
    register char *m;
    I32 iters = 0;
    I32 maxiters = (strend - s) + 10;
    I32 i;
    char *orig;
    I32 origlimit = limit;
    I32 realarray = 0;
    I32 base;
    AV *oldstack = curstack;
    I32 gimme = GIMME_V;
    I32 oldsave = savestack_ix;

#ifdef DEBUGGING
    Copy(&LvTARGOFF(POPs), &pm, 1, PMOP*);
#else
    pm = (PMOP*)POPs;
#endif
    if (!pm || !s)
	DIE("panic: do_split");
    rx = pm->op_pmregexp;

    TAINT_IF((pm->op_pmflags & PMf_LOCALE) &&
	     (pm->op_pmflags & (PMf_WHITE | PMf_SKIPWHITE)));

    if (pm->op_pmreplroot)
	ary = GvAVn((GV*)pm->op_pmreplroot);
    else if (gimme != G_ARRAY)
#ifdef USE_THREADS
	ary = (AV*)curpad[0];
#else
	ary = GvAVn(defgv);
#endif /* USE_THREADS */
    else
	ary = Nullav;
    if (ary && (gimme != G_ARRAY || (pm->op_pmflags & PMf_ONCE))) {
	realarray = 1;
	if (!AvREAL(ary)) {
	    AvREAL_on(ary);
	    for (i = AvFILL(ary); i >= 0; i--)
		AvARRAY(ary)[i] = &sv_undef;	/* don't free mere refs */
	}
	av_extend(ary,0);
	av_clear(ary);
	/* temporarily switch stacks */
	SWITCHSTACK(curstack, ary);
    }
    base = SP - stack_base;
    orig = s;
    if (pm->op_pmflags & PMf_SKIPWHITE) {
	if (pm->op_pmflags & PMf_LOCALE) {
	    while (isSPACE_LC(*s))
		s++;
	}
	else {
	    while (isSPACE(*s))
		s++;
	}
    }
    if (pm->op_pmflags & (PMf_MULTILINE|PMf_SINGLELINE)) {
	SAVEINT(multiline);
	multiline = pm->op_pmflags & PMf_MULTILINE;
    }

    if (!limit)
	limit = maxiters + 2;
    if (pm->op_pmflags & PMf_WHITE) {
	while (--limit) {
	    m = s;
	    while (m < strend &&
		   !((pm->op_pmflags & PMf_LOCALE)
		     ? isSPACE_LC(*m) : isSPACE(*m)))
		++m;
	    if (m >= strend)
		break;

	    dstr = NEWSV(30, m-s);
	    sv_setpvn(dstr, s, m-s);
	    if (!realarray)
		sv_2mortal(dstr);
	    XPUSHs(dstr);

	    s = m + 1;
	    while (s < strend &&
		   ((pm->op_pmflags & PMf_LOCALE)
		    ? isSPACE_LC(*s) : isSPACE(*s)))
		++s;
	}
    }
    else if (strEQ("^", rx->precomp)) {
	while (--limit) {
	    /*SUPPRESS 530*/
	    for (m = s; m < strend && *m != '\n'; m++) ;
	    m++;
	    if (m >= strend)
		break;
	    dstr = NEWSV(30, m-s);
	    sv_setpvn(dstr, s, m-s);
	    if (!realarray)
		sv_2mortal(dstr);
	    XPUSHs(dstr);
	    s = m;
	}
    }
    else if (pm->op_pmshort && !rx->nparens) {
	i = SvCUR(pm->op_pmshort);
	if (i == 1) {
	    i = *SvPVX(pm->op_pmshort);
	    while (--limit) {
		/*SUPPRESS 530*/
		for (m = s; m < strend && *m != i; m++) ;
		if (m >= strend)
		    break;
		dstr = NEWSV(30, m-s);
		sv_setpvn(dstr, s, m-s);
		if (!realarray)
		    sv_2mortal(dstr);
		XPUSHs(dstr);
		s = m + 1;
	    }
	}
	else {
#ifndef lint
	    while (s < strend && --limit &&
	      (m=fbm_instr((unsigned char*)s, (unsigned char*)strend,
		    pm->op_pmshort)) )
#endif
	    {
		dstr = NEWSV(31, m-s);
		sv_setpvn(dstr, s, m-s);
		if (!realarray)
		    sv_2mortal(dstr);
		XPUSHs(dstr);
		s = m + i;
	    }
	}
    }
    else {
	maxiters += (strend - s) * rx->nparens;
	while (s < strend && --limit &&
	       pregexec(rx, s, strend, orig, 1, Nullsv, TRUE))
	{
	    TAINT_IF(rx->exec_tainted);
	    if (rx->subbase
	      && rx->subbase != orig) {
		m = s;
		s = orig;
		orig = rx->subbase;
		s = orig + (m - s);
		strend = s + (strend - m);
	    }
	    m = rx->startp[0];
	    dstr = NEWSV(32, m-s);
	    sv_setpvn(dstr, s, m-s);
	    if (!realarray)
		sv_2mortal(dstr);
	    XPUSHs(dstr);
	    if (rx->nparens) {
		for (i = 1; i <= rx->nparens; i++) {
		    s = rx->startp[i];
		    m = rx->endp[i];
		    if (m && s) {
			dstr = NEWSV(33, m-s);
			sv_setpvn(dstr, s, m-s);
		    }
		    else
			dstr = NEWSV(33, 0);
		    if (!realarray)
			sv_2mortal(dstr);
		    XPUSHs(dstr);
		}
	    }
	    s = rx->endp[0];
	}
    }
    LEAVE_SCOPE(oldsave);
    iters = (SP - stack_base) - base;
    if (iters > maxiters)
	DIE("Split loop");
    
    /* keep field after final delim? */
    if (s < strend || (iters && origlimit)) {
	dstr = NEWSV(34, strend-s);
	sv_setpvn(dstr, s, strend-s);
	if (!realarray)
	    sv_2mortal(dstr);
	XPUSHs(dstr);
	iters++;
    }
    else if (!origlimit) {
	while (iters > 0 && (!TOPs || !SvANY(TOPs) || SvCUR(TOPs) == 0))
	    iters--, SP--;
    }
    if (realarray) {
	SWITCHSTACK(ary, oldstack);
	if (SvSMAGICAL(ary)) {
	    PUTBACK;
	    mg_set((SV*)ary);
	    SPAGAIN;
	}
	if (gimme == G_ARRAY) {
	    EXTEND(SP, iters);
	    Copy(AvARRAY(ary), SP + 1, iters, SV*);
	    SP += iters;
	    RETURN;
	}
    }
    else {
	if (gimme == G_ARRAY)
	    RETURN;
    }
    if (iters || !pm->op_pmreplroot) {
	GETTARGET;
	PUSHi(iters);
	RETURN;
    }
    RETPUSHUNDEF;
}

#ifdef USE_THREADS
void
unlock_condpair(void *svv)
{
    dTHR;
    MAGIC *mg = mg_find((SV*)svv, 'm');
    
    if (!mg)
	croak("panic: unlock_condpair unlocking non-mutex");
    MUTEX_LOCK(MgMUTEXP(mg));
    if (MgOWNER(mg) != thr)
	croak("panic: unlock_condpair unlocking mutex that we don't own");
    MgOWNER(mg) = 0;
    COND_SIGNAL(MgOWNERCONDP(mg));
    DEBUG_L(PerlIO_printf(PerlIO_stderr(), "0x%lx: unlock 0x%lx\n",
			  (unsigned long)thr, (unsigned long)svv);)
    MUTEX_UNLOCK(MgMUTEXP(mg));
}
#endif /* USE_THREADS */

PP(pp_lock)
{
    djSP;
    dTOPss;
    SV *retsv = sv;
#ifdef USE_THREADS
    MAGIC *mg;
    
    if (SvROK(sv))
	sv = SvRV(sv);

    mg = condpair_magic(sv);
    MUTEX_LOCK(MgMUTEXP(mg));
    if (MgOWNER(mg) == thr)
	MUTEX_UNLOCK(MgMUTEXP(mg));
    else {
	while (MgOWNER(mg))
	    COND_WAIT(MgOWNERCONDP(mg), MgMUTEXP(mg));
	MgOWNER(mg) = thr;
	DEBUG_L(PerlIO_printf(PerlIO_stderr(), "0x%lx: pp_lock lock 0x%lx\n",
			      (unsigned long)thr, (unsigned long)sv);)
	MUTEX_UNLOCK(MgMUTEXP(mg));
	SvREFCNT_inc(sv);	/* keep alive until magic_mutexfree */
	save_destructor(unlock_condpair, sv);
    }
#endif /* USE_THREADS */
    if (SvTYPE(retsv) == SVt_PVAV || SvTYPE(retsv) == SVt_PVHV
	|| SvTYPE(retsv) == SVt_PVCV) {
	retsv = refto(retsv);
    }
    SETs(retsv);
    RETURN;
}

PP(pp_specific)
{
<<<<<<< HEAD
#ifdef USE_THREADS
    djSP;
=======
    dSP;
#ifdef USE_THREADS
>>>>>>> 57d3b86d
    SV **svp = av_fetch(thr->magicals, op->op_targ, FALSE);
    if (!svp)
	croak("panic: pp_specific");
    EXTEND(sp, 1);
    if (op->op_private & OPpLVAL_INTRO)
	PUSHs(save_svref(svp));
    else
	PUSHs(*svp);
#else
    DIE("tried to access thread-specific data in non-threaded perl");
#endif /* USE_THREADS */
    RETURN;
}

<|MERGE_RESOLUTION|>--- conflicted
+++ resolved
@@ -4297,13 +4297,8 @@
 
 PP(pp_specific)
 {
-<<<<<<< HEAD
+    djSP;
 #ifdef USE_THREADS
-    djSP;
-=======
-    dSP;
-#ifdef USE_THREADS
->>>>>>> 57d3b86d
     SV **svp = av_fetch(thr->magicals, op->op_targ, FALSE);
     if (!svp)
 	croak("panic: pp_specific");
