/*    run.c
 *
 *    Copyright (c) 1991-1997, Larry Wall
 *
 *    You may distribute under the terms of either the GNU General Public
 *    License or the Artistic License, as specified in the README file.
 *
 */

#include "EXTERN.h"
#include "perl.h"

/*
 * "Away now, Shadowfax!  Run, greatheart, run as you have never run before!
 * Now we are come to the lands where you were foaled, and every stone you
 * know.  Run now!  Hope is in speed!"  --Gandalf
 */

#ifdef PERL_OBJECT
#define CALLOP this->*op
#else
#define CALLOP *op
#endif

int
runops_standard(void)
{
    dTHR;

    while ( op = (CALLOP->op_ppaddr)(ARGS) ) ;

    TAINT_NOT;
    return 0;
}

dEXT char **watchaddr = 0;
dEXT char *watchok;

#ifndef PERL_OBJECT
static void debprof _((OP*o));
#endif

#endif	/* DEBUGGING */

int
runops_debug(void)
{
#ifdef DEBUGGING
    dTHR;
    if (!op) {
	warn("NULL OP IN RUN");
	return 0;
    }

    do {
	if (debug) {
	    if (watchaddr != 0 && *watchaddr != watchok)
		PerlIO_printf(Perl_debug_log, "WARNING: %lx changed from %lx to %lx\n",
		    (long)watchaddr, (long)watchok, (long)*watchaddr);
	    DEBUG_s(debstack());
	    DEBUG_t(debop(op));
	    DEBUG_P(debprof(op));
	}
    } while ( op = (CALLOP->op_ppaddr)(ARGS) );

    TAINT_NOT;
    return 0;
#else
    return runops_standard();
<<<<<<< HEAD
#endif /* DEBUGGING */
=======
#endif	/* DEBUGGING */
>>>>>>> a1737d5b
}

I32
debop(OP *o)
{
#ifdef DEBUGGING
    SV *sv;
    deb("%s", op_name[o->op_type]);
    switch (o->op_type) {
    case OP_CONST:
	PerlIO_printf(Perl_debug_log, "(%s)", SvPEEK(cSVOPo->op_sv));
	break;
    case OP_GVSV:
    case OP_GV:
	if (cGVOPo->op_gv) {
	    sv = NEWSV(0,0);
	    gv_fullname3(sv, cGVOPo->op_gv, Nullch);
	    PerlIO_printf(Perl_debug_log, "(%s)", SvPV(sv, na));
	    SvREFCNT_dec(sv);
	}
	else
	    PerlIO_printf(Perl_debug_log, "(NULL)");
	break;
    default:
	break;
    }
    PerlIO_printf(Perl_debug_log, "\n");
<<<<<<< HEAD
#endif /* DEBUGGING */
=======
#endif	/* DEBUGGING */
>>>>>>> a1737d5b
    return 0;
}

void
watch(char **addr)
{
#ifdef DEBUGGING
    watchaddr = addr;
    watchok = *addr;
    PerlIO_printf(Perl_debug_log, "WATCHING, %lx is currently %lx\n",
	(long)watchaddr, (long)watchok);
<<<<<<< HEAD
#endif /* DEBUGGING */
}

STATIC void
=======
#endif	/* DEBUGGING */
}

#ifdef DEBUGGING
static void
>>>>>>> a1737d5b
debprof(OP *o)
{
#ifdef DEBUGGING
    if (!profiledata)
	New(000, profiledata, MAXO, U32);
    ++profiledata[o->op_type];
#endif /* DEBUGGING */
}
#endif	/* DEBUGGING */

void
debprofdump(void)
{
#ifdef DEBUGGING
    unsigned i;
    if (!profiledata)
	return;
    for (i = 0; i < MAXO; i++) {
	if (profiledata[i])
	    PerlIO_printf(Perl_debug_log,
			  "%u\t%lu\n", i, (unsigned long)profiledata[i]);
    }
<<<<<<< HEAD
#endif /* DEBUGGING */
=======
#endif	/* DEBUGGING */
>>>>>>> a1737d5b
}<|MERGE_RESOLUTION|>--- conflicted
+++ resolved
@@ -33,6 +33,8 @@
     return 0;
 }
 
+#ifdef DEBUGGING
+
 dEXT char **watchaddr = 0;
 dEXT char *watchok;
 
@@ -67,11 +69,7 @@
     return 0;
 #else
     return runops_standard();
-<<<<<<< HEAD
-#endif /* DEBUGGING */
-=======
 #endif	/* DEBUGGING */
->>>>>>> a1737d5b
 }
 
 I32
@@ -99,11 +97,7 @@
 	break;
     }
     PerlIO_printf(Perl_debug_log, "\n");
-<<<<<<< HEAD
-#endif /* DEBUGGING */
-=======
 #endif	/* DEBUGGING */
->>>>>>> a1737d5b
     return 0;
 }
 
@@ -115,18 +109,10 @@
     watchok = *addr;
     PerlIO_printf(Perl_debug_log, "WATCHING, %lx is currently %lx\n",
 	(long)watchaddr, (long)watchok);
-<<<<<<< HEAD
-#endif /* DEBUGGING */
+#endif	/* DEBUGGING */
 }
 
 STATIC void
-=======
-#endif	/* DEBUGGING */
-}
-
-#ifdef DEBUGGING
-static void
->>>>>>> a1737d5b
 debprof(OP *o)
 {
 #ifdef DEBUGGING
@@ -135,7 +121,6 @@
     ++profiledata[o->op_type];
 #endif /* DEBUGGING */
 }
-#endif	/* DEBUGGING */
 
 void
 debprofdump(void)
@@ -149,9 +134,5 @@
 	    PerlIO_printf(Perl_debug_log,
 			  "%u\t%lu\n", i, (unsigned long)profiledata[i]);
     }
-<<<<<<< HEAD
-#endif /* DEBUGGING */
-=======
 #endif	/* DEBUGGING */
->>>>>>> a1737d5b
 }