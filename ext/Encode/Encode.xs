--- conflicted
+++ resolved
@@ -1,8 +1,5 @@
 #define PERL_NO_GET_CONTEXT
-<<<<<<< HEAD
-=======
-
->>>>>>> fcf2db38
+
 #include "EXTERN.h"
 #include "perl.h"
 #include "XSUB.h"
@@ -12,13 +9,8 @@
 #include "EBCDIC.h"
 #include "Symbols.h"
 
-<<<<<<< HEAD
-#define UNIMPLEMENTED(x,y) y x (SV *sv, char *encoding) {   \
-                         dTHX; \
-=======
 
 #define UNIMPLEMENTED(x,y) y x (SV *sv, char *encoding) {dTHX;   \
->>>>>>> fcf2db38
                          Perl_croak(aTHX_ "panic_unimplemented"); \
 			 return (y)0; /* fool picky compilers */ \
                          }
@@ -73,7 +65,7 @@
    PUSHMARK(sp);
    XPUSHs(e->enc);
    PUTBACK;
-   if (call_method("name",G_SCALAR) == 1)
+   if (perl_call_method("name",G_SCALAR) == 1)
     {
      SPAGAIN;
      sv = newSVsv(POPs);
@@ -96,7 +88,7 @@
  PUSHMARK(sp);
  XPUSHs(arg);
  PUTBACK;
- if (call_pv("Encode::find_encoding",G_SCALAR) != 1)
+ if (perl_call_pv("Encode::find_encoding",G_SCALAR) != 1)
   {
    /* should never happen */
    Perl_die(aTHX_ "Encode::find_encoding did not return a value");
@@ -200,7 +192,7 @@
    XPUSHs(e->bufsv);
    XPUSHs(&PL_sv_yes);
    PUTBACK;
-   if (call_method("decode",G_SCALAR) != 1)
+   if (perl_call_method("decode",G_SCALAR) != 1)
     code = -1;
    SPAGAIN;
    uni = POPs;
@@ -258,7 +250,7 @@
    XPUSHs(e->bufsv);
    XPUSHs(&PL_sv_yes);
    PUTBACK;
-   if (call_method("encode",G_SCALAR) != 1)
+   if (perl_call_method("encode",G_SCALAR) != 1)
     code = -1;
    SPAGAIN;
    str = POPs;
