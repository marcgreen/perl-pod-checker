--- conflicted
+++ resolved
@@ -1705,7 +1705,6 @@
 /* HAS_GETNETBYNAME:
  *	This symbol, if defined, indicates that the getnetbyname() routine is
  *	available to look up networks by their names.
-<<<<<<< HEAD
  */
 #$d_getnbyname HAS_GETNETBYNAME		/**/
 
@@ -2194,496 +2193,6 @@
  */
 #define SH_PATH "$sh"  /**/
 
-=======
- */
-#$d_getnbyname HAS_GETNETBYNAME		/**/
-
-/* HAS_GETNETENT:
- *	This symbol, if defined, indicates that the getnetent() routine is
- *	available to look up network names in some data base or another.
- */
-#$d_getnent HAS_GETNETENT		/**/
-
-/* HAS_GETPROTOENT:
- *	This symbol, if defined, indicates that the getprotoent() routine is
- *	available to look up protocols in some data base or another.
- */
-#$d_getpent HAS_GETPROTOENT		/**/
-
-/* HAS_GETPGRP:
- *	This symbol, if defined, indicates that the getpgrp routine is
- *	available to get the current process group.
- */
-/* USE_BSD_GETPGRP:
- *	This symbol, if defined, indicates that getpgrp needs one
- *	arguments whereas USG one needs none.
- */
-#$d_getpgrp HAS_GETPGRP		/**/
-#$d_bsdgetpgrp USE_BSD_GETPGRP	/**/
-
-/* HAS_GETPROTOBYNAME:
- *	This symbol, if defined, indicates that the getprotobyname()
- *	routine is available to look up protocols by their name.
- */
-/* HAS_GETPROTOBYNUMBER:
- *	This symbol, if defined, indicates that the getprotobynumber()
- *	routine is available to look up protocols by their number.
- */
-#$d_getpbyname HAS_GETPROTOBYNAME		/**/
-#$d_getpbynumber HAS_GETPROTOBYNUMBER		/**/
-
-/* HAS_GETPWENT:
- *	This symbol, if defined, indicates that the getpwent routine is
- *	available for sequential access of the passwd database.
- *	If this is not available, the older getpw() function may be available.
- */
-#$d_getpwent HAS_GETPWENT		/**/
-
-/* HAS_GETSERVENT:
- *	This symbol, if defined, indicates that the getservent() routine is
- *	available to look up network services in some data base or another.
- */
-#$d_getsent HAS_GETSERVENT		/**/
-
-/* HAS_GETSERVBYNAME:
- *	This symbol, if defined, indicates that the getservbyname()
- *	routine is available to look up services by their name.
- */
-/* HAS_GETSERVBYPORT:
- *	This symbol, if defined, indicates that the getservbyport()
- *	routine is available to look up services by their port.
- */
-#$d_getsbyname HAS_GETSERVBYNAME		/**/
-#$d_getsbyport HAS_GETSERVBYPORT		/**/
-
-/* HAS_HTONL:
- *	This symbol, if defined, indicates that the htonl() routine (and
- *	friends htons() ntohl() ntohs()) are available to do network
- *	order byte swapping.
- */
-/* HAS_HTONS:
- *	This symbol, if defined, indicates that the htons() routine (and
- *	friends htonl() ntohl() ntohs()) are available to do network
- *	order byte swapping.
- */
-/* HAS_NTOHL:
- *	This symbol, if defined, indicates that the ntohl() routine (and
- *	friends htonl() htons() ntohs()) are available to do network
- *	order byte swapping.
- */
-/* HAS_NTOHS:
- *	This symbol, if defined, indicates that the ntohs() routine (and
- *	friends htonl() htons() ntohl()) are available to do network
- *	order byte swapping.
- */
-#$d_htonl HAS_HTONL		/**/
-#$d_htonl HAS_HTONS		/**/
-#$d_htonl HAS_NTOHL		/**/
-#$d_htonl HAS_NTOHS		/**/
-
-/* HAS_LONG_DOUBLE:
- *	This symbol will be defined if the C compiler supports long
- *	doubles.
- */
-/* LONG_DOUBLESIZE:
- *	This symbol contains the size of a long double, so that the 
- *	C preprocessor can make decisions based on it.  It is only
- *	defined if the system supports long doubles.
- */
-#$d_longdbl HAS_LONG_DOUBLE		/**/
-#ifdef HAS_LONG_DOUBLE
-#define LONG_DOUBLESIZE $longdblsize		/**/
-#endif
-
-/* HAS_LONG_LONG:
- *	This symbol will be defined if the C compiler supports long long.
- */
-/* LONGLONGSIZE:
- *	This symbol contains the size of a long long, so that the 
- *	C preprocessor can make decisions based on it.  It is only
- *	defined if the system supports long long.
- */
-#$d_longlong HAS_LONG_LONG		/**/
-#ifdef HAS_LONG_LONG
-#define LONGLONGSIZE $longlongsize		/**/
-#endif
-
-/* HAS_MEMCHR:
- *	This symbol, if defined, indicates that the memchr routine is available
- *	to locate characters within a C string.
- */
-#$d_memchr HAS_MEMCHR	/**/
-
-/* HAS_MKSTEMP:
- *	This symbol, if defined, indicates that the mkstemp routine is
- *	available to exclusively create and open a uniquely named
- *	temporary file.
- */
-#$d_mkstemp HAS_MKSTEMP		/**/
-
-/* HAS_MMAP:
- *	This symbol, if defined, indicates that the mmap system call is
- *	available to map a file into memory.
- */
-/* Mmap_t:
- *	This symbol holds the return type of the mmap() system call
- *	(and simultaneously the type of the first argument).
- *	Usually set to 'void *' or 'cadd_t'.
- */
-#$d_mmap HAS_MMAP		/**/
-#define Mmap_t $mmaptype	/**/
-
-/* HAS_MSG:
- *	This symbol, if defined, indicates that the entire msg*(2) library is
- *	supported (IPC mechanism based on message queues).
- */
-#$d_msg HAS_MSG		/**/
-
-/* HAS_SEM:
- *	This symbol, if defined, indicates that the entire sem*(2) library is
- *	supported.
- */
-#$d_sem HAS_SEM		/**/
-
-/* HAS_SETGRENT:
- *	This symbol, if defined, indicates that the setgrent routine is
- *	available for initializing sequential access of the group database.
- */
-#$d_setgrent HAS_SETGRENT		/**/
-
-/* HAS_SETGROUPS:
- *	This symbol, if defined, indicates that the setgroups() routine is
- *	available to set the list of process groups.  If unavailable, multiple
- *	groups are probably not supported.
- */
-#$d_setgrps HAS_SETGROUPS		/**/
-
-/* HAS_SETHOSTENT:
- *	This symbol, if defined, indicates that the sethostent() routine is
- *	available.
- */
-#$d_sethent HAS_SETHOSTENT		/**/
-
-/* HAS_SETNETENT:
- *	This symbol, if defined, indicates that the setnetent() routine is
- *	available.
- */
-#$d_setnent HAS_SETNETENT		/**/
-
-/* HAS_SETPROTOENT:
- *	This symbol, if defined, indicates that the setprotoent() routine is
- *	available.
- */
-#$d_setpent HAS_SETPROTOENT		/**/
-
-/* HAS_SETPGRP:
- *	This symbol, if defined, indicates that the setpgrp routine is
- *	available to set the current process group.
- */
-/* USE_BSD_SETPGRP:
- *	This symbol, if defined, indicates that setpgrp needs two
- *	arguments whereas USG one needs none.  See also HAS_SETPGID
- *	for a POSIX interface.
- */
-#$d_setpgrp HAS_SETPGRP		/**/
-#$d_bsdsetpgrp USE_BSD_SETPGRP	/**/
-
-/* HAS_SETPWENT:
- *	This symbol, if defined, indicates that the setpwent routine is
- *	available for initializing sequential access of the passwd database.
- */
-#$d_setpwent HAS_SETPWENT		/**/
-
-/* HAS_SETSERVENT:
- *	This symbol, if defined, indicates that the setservent() routine is
- *	available.
- */
-#$d_setsent HAS_SETSERVENT		/**/
-
-/* HAS_SETVBUF:
- *	This symbol, if defined, indicates that the setvbuf routine is
- *	available to change buffering on an open stdio stream.
- *	to a line-buffered mode.
- */
-#$d_setvbuf HAS_SETVBUF		/**/
-
-/* HAS_SHM:
- *	This symbol, if defined, indicates that the entire shm*(2) library is
- *	supported.
- */
-#$d_shm HAS_SHM		/**/
-
-/* Shmat_t:
- *	This symbol holds the return type of the shmat() system call.
- *	Usually set to 'void *' or 'char *'.
- */
-/* HAS_SHMAT_PROTOTYPE:
- *	This symbol, if defined, indicates that the sys/shm.h includes
- *	a prototype for shmat().  Otherwise, it is up to the program to
- *	guess one.  Shmat_t shmat(int, Shmat_t, int) is a good guess,
- *	but not always right so it should be emitted by the program only
- *	when HAS_SHMAT_PROTOTYPE is not defined to avoid conflicting defs.
- */
-#define Shmat_t $shmattype	/**/
-#$d_shmatprototype HAS_SHMAT_PROTOTYPE	/**/
-
-/* HAS_SOCKET:
- *	This symbol, if defined, indicates that the BSD socket interface is
- *	supported.
- */
-/* HAS_SOCKETPAIR:
- *	This symbol, if defined, indicates that the BSD socketpair() call is
- *	supported.
- */
-/* HAS_MSG_CTRUNC:
- *	This symbol, if defined, indicates that the MSG_CTRUNC is supported.
- *	Checking just with #ifdef might not be enough because this symbol
- *	has been known to be an enum.
- */
-/* HAS_MSG_DONTROUTE:
- *	This symbol, if defined, indicates that the MSG_DONTROUTE is supported.
- *	Checking just with #ifdef might not be enough because this symbol
- *	has been known to be an enum.
- */
-/* HAS_MSG_OOB:
- *	This symbol, if defined, indicates that the MSG_OOB is supported.
- *	Checking just with #ifdef might not be enough because this symbol
- *	has been known to be an enum.
- */
-/* HAS_MSG_PEEK:
- *	This symbol, if defined, indicates that the MSG_PEEK is supported.
- *	Checking just with #ifdef might not be enough because this symbol
- *	has been known to be an enum.
- */
-/* HAS_MSG_PROXY:
- *	This symbol, if defined, indicates that the MSG_PROXY is supported.
- *	Checking just with #ifdef might not be enough because this symbol
- *	has been known to be an enum.
- */
-/* HAS_SCM_RIGHTS:
- *	This symbol, if defined, indicates that the SCM_RIGHTS is supported.
- *	Checking just with #ifdef might not be enough because this symbol
- *	has been known to be an enum.
- */
-#$d_socket	HAS_SOCKET		/**/
-#$d_sockpair	HAS_SOCKETPAIR	/**/
-#$d_msg_ctrunc	HAS_MSG_CTRUNC	/**/
-#$d_msg_dontroute	HAS_MSG_DONTROUTE	/**/
-#$d_msg_oob	HAS_MSG_OOB	/**/
-#$d_msg_peek	HAS_MSG_PEEK	/**/
-#$d_msg_proxy	HAS_MSG_PROXY	/**/
-#$d_scm_rights	HAS_SCM_RIGHTS	/**/
-
-/* USE_STAT_BLOCKS:
- *	This symbol is defined if this system has a stat structure declaring
- *	st_blksize and st_blocks.
- */
-#ifndef USE_STAT_BLOCKS
-#$d_statblks USE_STAT_BLOCKS 	/**/
-#endif
-
-/* HAS_STRERROR:
- *	This symbol, if defined, indicates that the strerror routine is
- *	available to translate error numbers to strings. See the writeup
- *	of Strerror() in this file before you try to define your own.
- */
-/* HAS_SYS_ERRLIST:
- *	This symbol, if defined, indicates that the sys_errlist array is
- *	available to translate error numbers to strings. The extern int
- *	sys_nerr gives the size of that table.
- */
-/* Strerror:
- *	This preprocessor symbol is defined as a macro if strerror() is
- *	not available to translate error numbers to strings but sys_errlist[]
- *	array is there.
- */
-#$d_strerror HAS_STRERROR		/**/
-#$d_syserrlst HAS_SYS_ERRLIST	/**/
-#define Strerror(e) $d_strerrm
-
-/* HAS_STRTOUL:
- *	This symbol, if defined, indicates that the strtoul routine is
- *	available to provide conversion of strings to unsigned long.
- */
-#$d_strtoul HAS_STRTOUL	/**/
-
-/* HAS_UNION_SEMUN:
- *	This symbol, if defined, indicates that the union semun is
- *	defined by including <sys/sem.h>.  If not, the user code
- *	probably needs to define it as:
- *	union semun {
- *	    int val;
- *	    struct semid_ds *buf;
- *	    unsigned short *array;
- *	}
- */
-/* USE_SEMCTL_SEMUN:
- *	This symbol, if defined, indicates that union semun is
- *	used for semctl IPC_STAT.
- */
-/* USE_SEMCTL_SEMID_DS:
- *	This symbol, if defined, indicates that struct semid_ds * is
- *	used for semctl IPC_STAT.
- */
-#$d_union_semun HAS_UNION_SEMUN	/**/
-#$d_semctl_semun USE_SEMCTL_SEMUN	/**/
-#$d_semctl_semid_ds USE_SEMCTL_SEMID_DS	/**/
-
-/* HAS_VFORK:
- *	This symbol, if defined, indicates that vfork() exists.
- */
-#$d_vfork HAS_VFORK	/**/
-
-/* Signal_t:
- *	This symbol's value is either "void" or "int", corresponding to the
- *	appropriate return type of a signal handler.  Thus, you can declare
- *	a signal handler using "Signal_t (*handler)()", and define the
- *	handler using "Signal_t handler(sig)".
- */
-#define Signal_t $signal_t	/* Signal handler's return type */
-
-/* Groups_t:
- *	This symbol holds the type used for the second argument to
- *	getgroups() and setgroups().  Usually, this is the same as
- *	gidtype (gid_t) , but sometimes it isn't.
- *	It can be int, ushort, gid_t, etc... 
- *	It may be necessary to include <sys/types.h> to get any 
- *	typedef'ed information.  This is only required if you have
- *	getgroups() or setgroups()..
- */
-#if defined(HAS_GETGROUPS) || defined(HAS_SETGROUPS)
-#define Groups_t $groupstype	/* Type for 2nd arg to [sg]etgroups() */
-#endif
-
-/* I_GRP:
- *	This symbol, if defined, indicates to the C program that it should
- *	include <grp.h>.
- */
-/* GRPASSWD:
- *	This symbol, if defined, indicates to the C program that struct group
- *	in <grp.h> contains gr_passwd.
- */
-#$i_grp I_GRP		/**/
-#$d_grpasswd GRPASSWD	/**/
-
-/* I_NDBM:
- *	This symbol, if defined, indicates that <ndbm.h> exists and should
- *	be included.
- */
-#$i_ndbm I_NDBM	/**/
-
-/* I_NETDB:
- *	This symbol, if defined, indicates that <netdb.h> exists and
- *	should be included.
- */
-#$i_netdb I_NETDB		/**/
-
-/* I_PWD:
- *	This symbol, if defined, indicates to the C program that it should
- *	include <pwd.h>.
- */
-/* PWQUOTA:
- *	This symbol, if defined, indicates to the C program that struct passwd
- *	contains pw_quota.
- */
-/* PWAGE:
- *	This symbol, if defined, indicates to the C program that struct passwd
- *	contains pw_age.
- */
-/* PWCHANGE:
- *	This symbol, if defined, indicates to the C program that struct passwd
- *	contains pw_change.
- */
-/* PWCLASS:
- *	This symbol, if defined, indicates to the C program that struct passwd
- *	contains pw_class.
- */
-/* PWEXPIRE:
- *	This symbol, if defined, indicates to the C program that struct passwd
- *	contains pw_expire.
- */
-/* PWCOMMENT:
- *	This symbol, if defined, indicates to the C program that struct passwd
- *	contains pw_comment.
- */
-/* PWGECOS:
- *	This symbol, if defined, indicates to the C program that struct passwd
- *	contains pw_gecos.
- */
-/* PWPASSWD:
- *	This symbol, if defined, indicates to the C program that struct passwd
- *	contains pw_passwd.
- */
-#$i_pwd I_PWD		/**/
-#$d_pwquota PWQUOTA	/**/
-#$d_pwage PWAGE	/**/
-#$d_pwchange PWCHANGE	/**/
-#$d_pwclass PWCLASS	/**/
-#$d_pwexpire PWEXPIRE	/**/
-#$d_pwcomment PWCOMMENT	/**/
-#$d_pwgecos PWGECOS	/**/
-#$d_pwpasswd PWPASSWD	/**/
-
-/* I_SYSUIO:
- *	This symbol, if defined, indicates that <sys/uio.h> exists and
- *	should be included.
- */
-#$i_sysuio	I_SYSUIO		/**/
-
-/* I_STDARG:
- *	This symbol, if defined, indicates that <stdarg.h> exists and should
- *	be included.
- */
-/* I_VARARGS:
- *	This symbol, if defined, indicates to the C program that it should
- *	include <varargs.h>.
- */
-#$i_stdarg I_STDARG		/**/
-#$i_varargs I_VARARGS	/**/
-
-/* Free_t:
- *	This variable contains the return type of free().  It is usually
- * void, but occasionally int.
- */
-/* Malloc_t:
- *	This symbol is the type of pointer returned by malloc and realloc.
- */
-#define Malloc_t $malloctype			/**/
-#define Free_t $freetype			/**/
-
-/* MYMALLOC:
- *	This symbol, if defined, indicates that we're using our own malloc.
- */
-#$d_mymalloc MYMALLOC			/**/
-
-/* CAN_PROTOTYPE:
- *	If defined, this macro indicates that the C compiler can handle
- *	function prototypes.
- */
-/* _:
- *	This macro is used to declare function parameters for folks who want
- *	to make declarations with prototypes using a different style than
- *	the above macros.  Use double parentheses.  For example:
- *
- *		int main _((int argc, char *argv[]));
- */
-#$prototype	CAN_PROTOTYPE	/**/
-#ifdef CAN_PROTOTYPE
-#define	_(args) args
-#else
-#define	_(args) ()
-#endif
-
-/* SH_PATH:
- *	This symbol contains the full pathname to the shell used on this
- *	on this system to execute Bourne shell scripts.  Usually, this will be
- *	/bin/sh, though it's possible that some systems will have /bin/ksh,
- *	/bin/pdksh, /bin/ash, /bin/bash, or even something such as
- *	D:/bin/sh.exe.
- */
-#define SH_PATH "$sh"  /**/
-
->>>>>>> 03d9e98a
 /* SIG_NAME:
  *	This symbol contains a list of signal names in order of
  *	signal number. This is intended
@@ -2757,7 +2266,6 @@
 /* PERL_TARGETARCH:
  *	This symbol, if defined, indicates the target architecture
  *	Perl has been cross-compiled to.  Undefined if not a cross-compile.
-<<<<<<< HEAD
  */
 #ifndef USE_CROSS_COMPILE
 #$usecrosscompile	USE_CROSS_COMPILE	/**/
@@ -2958,208 +2466,6 @@
  *	This symbol, if defined, indicates that the fstatfs routine is
  *	available to stat filesystems by file descriptors.
  */
-=======
- */
-#ifndef USE_CROSS_COMPILE
-#$usecrosscompile	USE_CROSS_COMPILE	/**/
-#define	PERL_TARGETARCH	"$targetarch"	/**/
-#endif
-
-/* HAS_ATOLF:
- *	This symbol, if defined, indicates that the atolf routine is
- *	available to convert strings into long doubles.
- */
-#$d_atolf HAS_ATOLF		/**/
-
-/* HAS_ATOLL:
- *	This symbol, if defined, indicates that the atoll routine is
- *	available to convert strings into long longs.
- */
-#$d_atoll HAS_ATOLL		/**/
-
-/* HAS__FWALK:
- *	This symbol, if defined, indicates that the _fwalk system call is
- *	available to apply a function to all the file handles.
- */
-#$d__fwalk HAS__FWALK		/**/
-
-/* HAS_CLASS:
- *	This symbol, if defined, indicates that the class routine is
- *	available to classify doubles.  Available for example in AIX.
- *	The returned values are defined in <float.h> and are:
- *
- *	FP_PLUS_NORM	Positive normalized, nonzero
- *	FP_MINUS_NORM	Negative normalized, nonzero
- *	FP_PLUS_DENORM	Positive denormalized, nonzero
- *	FP_MINUS_DENORM	Negative denormalized, nonzero
- *	FP_PLUS_ZERO	+0.0
- *	FP_MINUS_ZERO	-0.0
- *	FP_PLUS_INF	+INF
- *	FP_MINUS_INF	-INF
- *	FP_NANS		Signaling Not a Number (NaNS)
- *	FP_NANQ		Quiet Not a Number (NaNQ)
- */
-#$d_class HAS_CLASS		/**/
-
-/* HAS_STRUCT_CMSGHDR:
- *	This symbol, if defined, indicates that the struct cmsghdr
- *	is supported.
- */
-#$d_cmsghdr_s HAS_STRUCT_CMSGHDR	/**/
-
-/* HAS_DBMINIT_PROTO:
- *	This symbol, if defined, indicates that the system provides
- *	a prototype for the dbminit() function.  Otherwise, it is up
- *	to the program to supply one.  A good guess is
- *		extern int dbminit(char *);
- */
-#$d_dbminitproto	HAS_DBMINIT_PROTO	/**/
-
-/* HAS_DIRFD:
- *	This manifest constant lets the C program know that dirfd
- *	is available.
- */
-#$d_dirfd HAS_DIRFD		/**/
-
-/* DLSYM_NEEDS_UNDERSCORE:
- *	This symbol, if defined, indicates that we need to prepend an
- *	underscore to the symbol name before calling dlsym().  This only
- *	makes sense if you *have* dlsym, which we will presume is the
- *	case if you're using dl_dlopen.xs.
- */
-#$d_dlsymun 	DLSYM_NEEDS_UNDERSCORE 	/**/
-
-/* HAS_FCHDIR:
- *	This symbol, if defined, indicates that the fchdir routine is
- *	available to change directory using a file descriptor.
- */
-#$d_fchdir HAS_FCHDIR		/**/
-
-/* FCNTL_CAN_LOCK:
- *	This symbol, if defined, indicates that fcntl() can be used
- *	for file locking.  Normally on Unix systems this is defined.
- *	It may be undefined on VMS.
- */
-#$d_fcntl_can_lock FCNTL_CAN_LOCK		/**/
-
-/* HAS_FINITE:
- *	This symbol, if defined, indicates that the finite routine is
- *	available to check whether a double is finite (non-infinity non-NaN).
- */
-#$d_finite HAS_FINITE		/**/
-
-/* HAS_FINITEL:
- *	This symbol, if defined, indicates that the finitel routine is
- *	available to check whether a long double is finite
- *	(non-infinity non-NaN).
- */
-#$d_finitel HAS_FINITEL		/**/
-
-/* HAS_FLOCK_PROTO:
- *	This symbol, if defined, indicates that the system provides
- *	a prototype for the flock() function.  Otherwise, it is up
- *	to the program to supply one.  A good guess is
- *		extern int flock(int, int);
- */
-#$d_flockproto	HAS_FLOCK_PROTO	/**/
-
-/* HAS_FP_CLASS:
- *	This symbol, if defined, indicates that the fp_class routine is
- *	available to classify doubles.  Available for example in Digital UNIX.
- *	The returned values are defined in <math.h> and are:
- *
- *	FP_SNAN           Signaling NaN (Not-a-Number)
- *	FP_QNAN           Quiet NaN (Not-a-Number)
- *	FP_POS_INF        +infinity
- *	FP_NEG_INF        -infinity
- *	FP_POS_NORM       Positive normalized
- *	FP_NEG_NORM       Negative normalized
- *	FP_POS_DENORM     Positive denormalized
- *	FP_NEG_DENORM     Negative denormalized
- *	FP_POS_ZERO       +0.0 (positive zero)
- *	FP_NEG_ZERO       -0.0 (negative zero)
- */
-#$d_fp_class HAS_FP_CLASS		/**/
-
-/* HAS_FPCLASS:
- *	This symbol, if defined, indicates that the fpclass routine is
- *	available to classify doubles.  Available for example in Solaris/SVR4.
- *	The returned values are defined in <ieeefp.h> and are:
- *
- *	FP_SNAN		signaling NaN
- *	FP_QNAN		quiet NaN
- *	FP_NINF		negative infinity
- *	FP_PINF		positive infinity
- *	FP_NDENORM	negative denormalized non-zero
- *	FP_PDENORM	positive denormalized non-zero
- *	FP_NZERO	negative zero
- *	FP_PZERO	positive zero
- *	FP_NNORM	negative normalized non-zero
- *	FP_PNORM	positive normalized non-zero
- */
-#$d_fpclass HAS_FPCLASS		/**/
-
-/* HAS_FPCLASSIFY:
- *	This symbol, if defined, indicates that the fpclassify routine is
- *	available to classify doubles.  Available for example in HP-UX.
- *	The returned values are defined in <math.h> and are
- *
- *           FP_NORMAL     Normalized
- *           FP_ZERO       Zero
- *           FP_INFINITE   Infinity
- *           FP_SUBNORMAL  Denormalized
- *           FP_NAN        NaN
- *
- */
-#$d_fpclassify HAS_FPCLASSIFY		/**/
-
-/* HAS_FPCLASSL:
- *	This symbol, if defined, indicates that the fpclassl routine is
- *	available to classify long doubles.  Available for example in IRIX.
- *	The returned values are defined in <ieeefp.h> and are:
- *
- *	FP_SNAN		signaling NaN
- *	FP_QNAN		quiet NaN
- *	FP_NINF		negative infinity
- *	FP_PINF		positive infinity
- *	FP_NDENORM	negative denormalized non-zero
- *	FP_PDENORM	positive denormalized non-zero
- *	FP_NZERO	negative zero
- *	FP_PZERO	positive zero
- *	FP_NNORM	negative normalized non-zero
- *	FP_PNORM	positive normalized non-zero
- */
-#$d_fpclassl HAS_FPCLASSL		/**/
-
-/* HAS_FPOS64_T:
- *	This symbol will be defined if the C compiler supports fpos64_t.
- */
-#$d_fpos64_t	HAS_FPOS64_T    	/**/
-
-/* HAS_FREXPL:
- *	This symbol, if defined, indicates that the frexpl routine is
- *	available to break a long double floating-point number into
- *	a normalized fraction and an integral power of 2.
- */
-#$d_frexpl HAS_FREXPL		/**/
-
-/* HAS_STRUCT_FS_DATA:
- *	This symbol, if defined, indicates that the struct fs_data
- *	to do statfs() is supported.
- */
-#$d_fs_data_s HAS_STRUCT_FS_DATA	/**/
-
-/* HAS_FSEEKO:
- *	This symbol, if defined, indicates that the fseeko routine is
- *	available to fseek beyond 32 bits (useful for ILP32 hosts).
- */
-#$d_fseeko HAS_FSEEKO		/**/
-
-/* HAS_FSTATFS:
- *	This symbol, if defined, indicates that the fstatfs routine is
- *	available to stat filesystems by file descriptors.
- */
->>>>>>> 03d9e98a
 #$d_fstatfs HAS_FSTATFS		/**/
 
 /* HAS_FSYNC:
