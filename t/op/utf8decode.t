#!./perl

BEGIN {
    chdir 't' if -d 't';
    @INC = '../lib';
<<<<<<< HEAD
=======
}

{
    my $wide = v256;
    use bytes;
    if (ord($wide) == 140) {
	print "1..0 # Skip: UTF-EBCDIC (not UTF-8) used here\n";
	exit 0;
    }
    elsif (ord($wide) != 196) {
	warn sprintf("v256 starts with %02X\n",ord($wide));
    }
>>>>>>> 7d3b96bb
}

{
    my $wide = v256;
    use bytes;
    my $ordwide = ord($wide);
    printf "# under use bytes ord(v256) = 0x%02x\n", $ordwide;
    if ($ordwide == 140) {
	print "1..0 # Skip: UTF-EBCDIC (not UTF-8) used here\n";
	exit 0;
    }
    elsif ($ordwide != 196) {
	printf "# v256 starts with 0x%02x\n", $ordwide;
    }
}

no utf8;

print "1..78\n";

my $test = 1;

# This table is based on Markus Kuhn's UTF-8 Decode Stress Tester,
# http://www.cl.cam.ac.uk/~mgk25/ucs/examples/UTF-8-test.txt,
# version dated 2000-09-02.

# We use the \x notation instead of raw binary bytes for \x00-\x1f\x7f-\xff
# because e.g. many patch programs have issues with binary data.

my @MK = split(/\n/, <<__EOMK__);
1	Correct UTF-8
1.1.1 y "\xce\xba\xe1\xbd\xb9\xcf\x83\xce\xbc\xce\xb5"	-		11	ce:ba:e1:bd:b9:cf:83:ce:bc:ce:b5	5
2	Boundary conditions
2.1	First possible sequence of certain length
2.1.1 y "\x00"			0		1	00	1
2.1.2 y "\xc2\x80"			80		2	c2:80	1
2.1.3 y "\xe0\xa0\x80"		800		3	e0:a0:80	1
2.1.4 y "\xf0\x90\x80\x80"		10000		4	f0:90:80:80	1
2.1.5 y "\xf8\x88\x80\x80\x80"	200000		5	f8:88:80:80:80	1
2.1.6 y "\xfc\x84\x80\x80\x80\x80"	4000000		6	fc:84:80:80:80:80	1
2.2	Last possible sequence of certain length
2.2.1 y "\x7f"			7f		1	7f	1
2.2.2 y "\xdf\xbf"			7ff		2	df:bf	1
# The ffff is illegal unless UTF8_ALLOW_FFFF
2.2.3 n "\xef\xbf\xbf"			ffff		3	ef:bf:bf	1	character 0xffff
2.2.4 y "\xf7\xbf\xbf\xbf"			1fffff		4	f7:bf:bf:bf	1
2.2.5 y "\xfb\xbf\xbf\xbf\xbf"			3ffffff		5	fb:bf:bf:bf:bf	1
2.2.6 y "\xfd\xbf\xbf\xbf\xbf\xbf"		7fffffff	6	fd:bf:bf:bf:bf:bf	1
2.3	Other boundary conditions
2.3.1 y "\xed\x9f\xbf"		d7ff		3	ed:9f:bf	1
2.3.2 y "\xee\x80\x80"		e000		3	ee:80:80	1
2.3.3 y "\xef\xbf\xbd"			fffd		3	ef:bf:bd	1
2.3.4 y "\xf4\x8f\xbf\xbf"		10ffff		4	f4:8f:bf:bf	1
2.3.5 y "\xf4\x90\x80\x80"		110000		4	f4:90:80:80	1
3	Malformed sequences
3.1	Unexpected continuation bytes
3.1.1 n "\x80"			-		1	80	-	unexpected continuation byte 0x80
3.1.2 n "\xbf"			-		1	bf	-	unexpected continuation byte 0xbf
3.1.3 n "\x80\xbf"			-		2	80:bf	-	unexpected continuation byte 0x80
3.1.4 n "\x80\xbf\x80"		-		3	80:bf:80	-	unexpected continuation byte 0x80
3.1.5 n "\x80\xbf\x80\xbf"		-		4	80:bf:80:bf	-	unexpected continuation byte 0x80
3.1.6 n "\x80\xbf\x80\xbf\x80"	-		5	80:bf:80:bf:80	-	unexpected continuation byte 0x80
3.1.7 n "\x80\xbf\x80\xbf\x80\xbf"	-		6	80:bf:80:bf:80:bf	-	unexpected continuation byte 0x80
3.1.8 n "\x80\xbf\x80\xbf\x80\xbf\x80"	-		7	80:bf:80:bf:80:bf:80	-	unexpected continuation byte 0x80
3.1.9 n "\x80\x81\x82\x83\x84\x85\x86\x87\x88\x89\x8a\x8b\x8c\x8d\x8e\x8f\x90\x91\x92\x93\x94\x95\x96\x97\x98\x99\x9a\x9b\x9c\x9d\x9e\x9f\xa0\xa1\xa2\xa3\xa4\xa5\xa6\xa7\xa8\xa9\xaa\xab\xac\xad\xae\xaf\xb0\xb1\xb2\xb3\xb4\xb5\xb6\xb7\xb8\xb9\xba\xbb\xbc\xbd\xbe\xbf"				-	64	80:81:82:83:84:85:86:87:88:89:8a:8b:8c:8d:8e:8f:90:91:92:93:94:95:96:97:98:99:9a:9b:9c:9d:9e:9f:a0:a1:a2:a3:a4:a5:a6:a7:a8:a9:aa:ab:ac:ad:ae:af:b0:b1:b2:b3:b4:b5:b6:b7:b8:b9:ba:bb:bc:bd:be:bf	-	unexpected continuation byte 0x80
3.2	Lonely start characters
3.2.1 n "\xc0 \xc1 \xc2 \xc3 \xc4 \xc5 \xc6 \xc7 \xc8 \xc9 \xca \xcb \xcc \xcd \xce \xcf \xd0 \xd1 \xd2 \xd3 \xd4 \xd5 \xd6 \xd7 \xd8 \xd9 \xda \xdb \xdc \xdd \xde \xdf "	-	64 	c0:20:c1:20:c2:20:c3:20:c4:20:c5:20:c6:20:c7:20:c8:20:c9:20:ca:20:cb:20:cc:20:cd:20:ce:20:cf:20:d0:20:d1:20:d2:20:d3:20:d4:20:d5:20:d6:20:d7:20:d8:20:d9:20:da:20:db:20:dc:20:dd:20:de:20:df:20	-	unexpected non-continuation byte 0x20 after start byte 0xc0
3.2.2 n "\xe0 \xe1 \xe2 \xe3 \xe4 \xe5 \xe6 \xe7 \xe8 \xe9 \xea \xeb \xec \xed \xee \xef "	-	32	e0:20:e1:20:e2:20:e3:20:e4:20:e5:20:e6:20:e7:20:e8:20:e9:20:ea:20:eb:20:ec:20:ed:20:ee:20:ef:20	-	unexpected non-continuation byte 0x20 after start byte 0xe0
3.2.3 n "\xf0 \xf1 \xf2 \xf3 \xf4 \xf5 \xf6 \xf7 "	-	16	f0:20:f1:20:f2:20:f3:20:f4:20:f5:20:f6:20:f7:20	-	unexpected non-continuation byte 0x20 after start byte 0xf0
3.2.4 n "\xf8 \xf9 \xfa \xfb "		-	8	f8:20:f9:20:fa:20:fb:20	-	unexpected non-continuation byte 0x20 after start byte 0xf8
3.2.5 n "\xfc \xfd "			-	4	fc:20:fd:20	-	unexpected non-continuation byte 0x20 after start byte 0xfc
3.3	Sequences with last continuation byte missing
3.3.1 n "\xc0"			-	1	c0	-	1 byte, need 2
3.3.2 n "\xe0\x80"			-	2	e0:80	-	2 bytes, need 3
3.3.3 n "\xf0\x80\x80"		-	3	f0:80:80	-	3 bytes, need 4
3.3.4 n "\xf8\x80\x80\x80"		-	4	f8:80:80:80	-	4 bytes, need 5
3.3.5 n "\xfc\x80\x80\x80\x80"	-	5	fc:80:80:80:80	-	5 bytes, need 6
3.3.6 n "\xdf"			-	1	df	-	1 byte, need 2
3.3.7 n "\xef\xbf"			-	2	ef:bf	-	2 bytes, need 3
3.3.8 n "\xf7\xbf\xbf"			-	3	f7:bf:bf	-	3 bytes, need 4
3.3.9 n "\xfb\xbf\xbf\xbf"			-	4	fb:bf:bf:bf	-	4 bytes, need 5
3.3.10 n "\xfd\xbf\xbf\xbf\xbf"		-	5	fd:bf:bf:bf:bf	-	5 bytes, need 6
3.4	Concatenation of incomplete sequences
3.4.1 n "\xc0\xe0\x80\xf0\x80\x80\xf8\x80\x80\x80\xfc\x80\x80\x80\x80\xdf\xef\xbf\xf7\xbf\xbf\xfb\xbf\xbf\xbf\xfd\xbf\xbf\xbf\xbf"	-	30	c0:e0:80:f0:80:80:f8:80:80:80:fc:80:80:80:80:df:ef:bf:f7:bf:bf:fb:bf:bf:bf:fd:bf:bf:bf:bf	-	unexpected non-continuation byte 0xe0 after start byte 0xc0
3.5	Impossible bytes
3.5.1 n "\xfe"			-	1	fe	-	byte 0xfe
3.5.2 n "\xff"			-	1	ff	-	byte 0xff
3.5.3 n "\xfe\xfe\xff\xff"			-	4	fe:fe:ff:ff	-	byte 0xfe
4	Overlong sequences
4.1	Examples of an overlong ASCII character
4.1.1 n "\xc0\xaf"			-	2	c0:af	-	2 bytes, need 1
4.1.2 n "\xe0\x80\xaf"		-	3	e0:80:af	-	3 bytes, need 1
4.1.3 n "\xf0\x80\x80\xaf"		-	4	f0:80:80:af	-	4 bytes, need 1
4.1.4 n "\xf8\x80\x80\x80\xaf"	-	5	f8:80:80:80:af	-	5 bytes, need 1
4.1.5 n "\xfc\x80\x80\x80\x80\xaf"	-	6	fc:80:80:80:80:af	-	6 bytes, need 1
4.2	Maximum overlong sequences
4.2.1 n "\xc1\xbf"			-	2	c1:bf	-	2 bytes, need 1
4.2.2 n "\xe0\x9f\xbf"		-	3	e0:9f:bf	-	3 bytes, need 2
4.2.3 n "\xf0\x8f\xbf\xbf"		-	4	f0:8f:bf:bf	-	4 bytes, need 3
4.2.4 n "\xf8\x87\xbf\xbf\xbf"		-	5	f8:87:bf:bf:bf	-	5 bytes, need 4
4.2.5 n "\xfc\x83\xbf\xbf\xbf\xbf"		-	6	fc:83:bf:bf:bf:bf	-	6 bytes, need 5
4.3	Overlong representation of the NUL character
4.3.1 n "\xc0\x80"			-	2	c0:80	-	2 bytes, need 1
4.3.2 n "\xe0\x80\x80"		-	3	e0:80:80	-	3 bytes, need 1
4.3.3 n "\xf0\x80\x80\x80"		-	4	f0:80:80:80	-	4 bytes, need 1
4.3.4 n "\xf8\x80\x80\x80\x80"	-	5	f8:80:80:80:80	-	5 bytes, need 1
4.3.5 n "\xfc\x80\x80\x80\x80\x80"	-	6	fc:80:80:80:80:80	-	6 bytes, need 1
5	Illegal code positions
5.1	Single UTF-16 surrogates
5.1.1 n "\xed\xa0\x80"		-	3	ed:a0:80	-	UTF-16 surrogate 0xd800
5.1.2 n "\xed\xad\xbf"			-	3	ed:ad:bf	-	UTF-16 surrogate 0xdb7f
5.1.3 n "\xed\xae\x80"		-	3	ed:ae:80	-	UTF-16 surrogate 0xdb80
5.1.4 n "\xed\xaf\xbf"			-	3	ed:af:bf	-	UTF-16 surrogate 0xdbff
5.1.5 n "\xed\xb0\x80"		-	3	ed:b0:80	-	UTF-16 surrogate 0xdc00
5.1.6 n "\xed\xbe\x80"		-	3	ed:be:80	-	UTF-16 surrogate 0xdf80
5.1.7 n "\xed\xbf\xbf"			-	3	ed:bf:bf	-	UTF-16 surrogate 0xdfff
5.2	Paired UTF-16 surrogates
5.2.1 n "\xed\xa0\x80\xed\xb0\x80"		-	6	ed:a0:80:ed:b0:80	-	UTF-16 surrogate 0xd800
5.2.2 n "\xed\xa0\x80\xed\xbf\xbf"		-	6	ed:a0:80:ed:bf:bf	-	UTF-16 surrogate 0xd800
5.2.3 n "\xed\xad\xbf\xed\xb0\x80"		-	6	ed:ad:bf:ed:b0:80	-	UTF-16 surrogate 0xdb7f
5.2.4 n "\xed\xad\xbf\xed\xbf\xbf"		-	6	ed:ad:bf:ed:bf:bf	-	UTF-16 surrogate 0xdb7f
5.2.5 n "\xed\xae\x80\xed\xb0\x80"		-	6	ed:ae:80:ed:b0:80	-	UTF-16 surrogate 0xdb80
5.2.6 n "\xed\xae\x80\xed\xbf\xbf"		-	6	ed:ae:80:ed:bf:bf	-	UTF-16 surrogate 0xdb80
5.2.7 n "\xed\xaf\xbf\xed\xb0\x80"		-	6	ed:af:bf:ed:b0:80	-	UTF-16 surrogate 0xdbff
5.2.8 n "\xed\xaf\xbf\xed\xbf\xbf"		-	6	ed:af:bf:ed:bf:bf	-	UTF-16 surrogate 0xdbff
5.3	Other illegal code positions
5.3.1 n "\xef\xbf\xbe"			-	3	ef:bf:be	-	byte order mark 0xfffe
# The ffff is illegal unless UTF8_ALLOW_FFFF
5.3.2 n "\xef\xbf\xbf"			-	3	ef:bf:bf	-	character 0xffff
__EOMK__

# 104..181
{
    my $WARNCNT;
    my $id;

    local $SIG{__WARN__} =
	sub {
	    print "# $id: @_";
	    $WARNCNT++;
	    $WARNMSG = "@_";
	};

    sub moan {
	print "$id: @_";
    }

    sub test_unpack_U {
	$WARNCNT = 0;
	$WARNMSG = "";
	unpack('U*', $_[0]);
    }

    for (@MK) {
	if (/^(?:\d+(?:\.\d+)?)\s/ || /^#/) {
	    # print "# $_\n";
	} elsif (/^(\d+\.\d+\.\d+[bu]?)\s+([yn])\s+"(.+)"\s+([0-9a-f]{1,8}|-)\s+(\d+)\s+([0-9a-f]{2}(?::[0-9a-f]{2})*)(?:\s+((?:\d+|-)(?:\s+(.+))?))?$/) {
	    $id = $1;
	    my ($okay, $bytes, $Unicode, $byteslen, $hex, $charslen, $error) =
		($2, $3, $4, $5, $6, $7, $8);
	    my @hex = split(/:/, $hex);
	    unless (@hex == $byteslen) {
		my $nhex = @hex;
		moan "amount of hex ($nhex) not equal to byteslen ($byteslen)\n";
	    }
	    {
		use bytes;
		my $bytesbyteslen = length($bytes);
		unless ($bytesbyteslen == $byteslen) {
		    moan "bytes length() ($bytesbyteslen) not equal to $byteslen\n";
		}
	    }
	    if ($okay eq 'y') {
		test_unpack_U($bytes);
		if ($WARNCNT) {
		    moan "unpack('U*') false negative\n";
		    print "not ";
		}
	    } elsif ($okay eq 'n') {
		test_unpack_U($bytes);
		if ($WARNCNT == 0 || ($error ne '' && $WARNMSG !~ /$error/)) {
		    moan "unpack('U*') false positive\n";
		    print "not ";
		}
	    }
	    print "ok $test\n";
	    $test++;
 	} else {
	    moan "unknown format\n";
	}
    }
}<|MERGE_RESOLUTION|>--- conflicted
+++ resolved
@@ -3,8 +3,6 @@
 BEGIN {
     chdir 't' if -d 't';
     @INC = '../lib';
-<<<<<<< HEAD
-=======
 }
 
 {
@@ -17,7 +15,6 @@
     elsif (ord($wide) != 196) {
 	warn sprintf("v256 starts with %02X\n",ord($wide));
     }
->>>>>>> 7d3b96bb
 }
 
 {
